--- conflicted
+++ resolved
@@ -4,11 +4,8 @@
     * Fixed a couple broken examples
 * Enhancements
     * Improved documentation for modifying shortcuts (command aliases)
-<<<<<<< HEAD
     * Made ``pyreadline`` a dependency on Windows to ensure tab-completion works
-=======
->>>>>>> 5109cd02
-    
+
 ## 0.7.8 (November 8, 2017)
 
 * Bug Fixes
