## 2.2.0 (TBD, 2021)
<<<<<<< HEAD
* Enhancements
    * Using `SimpleTable` in the output for the following commands to improve appearance.
        * help
        * set (command and tab completion of Settables)
        * alias tab completion
        * macro tab completion
    * Tab completion of `CompletionItems` now includes divider row comprised of `Cmd.ruler` character.
    * Removed `--verbose` flag from set command since descriptions always show now.

=======
* Deletions (potentially breaking changes)
    * Deleted ``set_choices_provider()`` and ``set_completer()`` which were deprecated in 2.1.2
    
>>>>>>> 6d771e96
## 2.1.2 (July 5, 2021)
* Enhancements
    * Added the following accessor methods for cmd2-specific attributes to the `argparse.Action` class
        * `get_choices_callable()`
        * `set_choices_provider()`
        * `set_completer()`
        * `get_descriptive_header()`
        * `set_descriptive_header()`
        * `get_nargs_range()`
        * `set_nargs_range()`
        * `get_suppress_tab_hint()`
        * `set_suppress_tab_hint()`
* Deprecations
    * Now that `set_choices_provider()` and `set_completer()` have been added as methods to the
      `argparse.Action` class, the standalone functions of the same name will be removed in version
      2.2.0. To update to the new convention, do the following:
        * Change `set_choices_provider(action, provider)` to `action.set_choices_provider(provider)`
        * Change `set_completer(action, completer)` to `action.set_completer(completer)`

## 2.1.1 (June 17, 2021)
* Bug Fixes
   * Fixed handling of argparse's default options group name which was changed in Python 3.10
* Enhancements
    * Restored `plugins` and `tests_isolated` directories to tarball published to PyPI for `cmd2` release

## 2.1.0 (June 14, 2021)
* Enhancements
   * Converted persistent history files from pickle to compressed JSON

## 2.0.1 (June 7, 2021)
* Bug Fixes
  * Exclude `plugins` and `tests_isolated` directories from tarball published to PyPI for `cmd2` release

## 2.0.0 (June 6, 2021)
* Bug Fixes
  * Fixed issue where history indexes could get repeated
  * Fixed issue where TableCreator was tossing blank last line
  * Corrected help text for alias command
* Breaking Changes
    * `cmd2` 2.0 supports Python 3.6+ (removed support for Python 3.5)
    * Argparse Completion / Settables
        * Replaced `choices_function` / `choices_method` with `choices_provider`.
        * Replaced `completer_function` / `completer_method` with `completer`.
        * ArgparseCompleter now always passes `cmd2.Cmd` or `CommandSet` instance as the first positional
        argument to choices_provider and completer functions.
    * Moved `basic_complete` from utils into `cmd2.Cmd` class.
    * Moved `CompletionError` to exceptions.py
    * ``Namespace.__statement__`` has been removed. Use `Namespace.cmd2_statement.get()` instead.
    * Removed `--silent` flag from `alias/macro create` since startup scripts can be run silently.
    * Removed `--with_silent` flag from `alias/macro list` since startup scripts can be run silently.
    * Removed `with_argparser_and_unknown_args` since it was deprecated in 1.3.0.
    * Renamed `silent_startup_script` to `silence_startup_script` for clarity.
    * Replaced `cmd2.Cmd.completion_header` with `cmd2.Cmd.formatted_completions`. See Enhancements
      for description of this new class member.
    * Settables now have new initialization parameters. It is now a required parameter to supply the reference to the
      object that holds the settable attribute. `cmd2.Cmd.settables` is no longer a public dict attribute - it is now a
      property that aggregates all Settables across all registered CommandSets.
    * Failed transcript testing now sets self.exit_code to 1 instead of -1.
    * Renamed `use_ipython` keyword parameter of `cmd2.Cmd.__init__()` to `include_ipy`.
    * `py` command is only enabled if `include_py` parameter is `True`. See Enhancements for a description
      of this parameter.
    * Removed ability to run Python commands from the command line with `py`. Now `py` takes no arguments
      and just opens an interactive Python shell.
    * Changed default behavior of `runcmds_plus_hooks()` to not stop when Ctrl-C is pressed and instead
      run the next command in its list.
    * Removed `cmd2.Cmd.quit_on_sigint` flag, which when `True`, quit the application when Ctrl-C was pressed at the prompt.
    * The history bug fix resulted in structure changes to the classes in `cmd2.history`. Therefore, persistent history
      files created with versions older than 2.0.0 are not compatible.
* Enhancements
    * Added support for custom tab completion and up-arrow input history to `cmd2.Cmd2.read_input`.
      See [read_input.py](https://github.com/python-cmd2/cmd2/blob/master/examples/read_input.py)
      for an example.
    * Added `cmd2.exceptions.PassThroughException` to raise unhandled command exceptions instead of printing them.
    * Added support for ANSI styles and newlines in tab completion results using `cmd2.Cmd.formatted_completions`.
      `cmd2` provides this capability automatically if you return argparse completion matches as `CompletionItems`.
    * Settables enhancements:
        * Settables may be optionally scoped to a CommandSet. Settables added to CommandSets will appear when a
          CommandSet is registered and disappear when a CommandSet is unregistered. Optionally, scoped Settables
          may have a prepended prefix.
        * Settables now allow changes to be applied to any arbitrary object attribute. It no longer needs to match an
          attribute added to the cmd2 instance itself.
    * Raising ``SystemExit`` or calling ``sys.exit()`` in a command or hook function will set ``self.exit_code``
      to the exit code used in those calls. It will also result in the command loop stopping.
    * ipy command now includes all of `self.py_locals` in the IPython environment
    * Added `include_py` keyword parameter to `cmd2.Cmd.__init__()`. If `False`, then the `py` command will
      not be available. Defaults to `False`. `run_pyscript` is not affected by this parameter.
    * Made the amount of space between columns in a SimpleTable configurable
    * On POSIX systems, shell commands and processes being piped to are now run in the user's preferred shell
      instead of /bin/sh. The preferred shell is obtained by reading the SHELL environment variable. If that
      doesn't exist or is empty, then /bin/sh is used.
    * Changed `cmd2.Cmd._run_editor()` to the public method `cmd2.Cmd.run_editor()`

## 1.5.0 (January 31, 2021)
* Bug Fixes
    * Fixed bug where setting `always_show_hint=True` did not show a hint when completing `Settables`
    * Fixed bug in editor detection logic on Linux systems that do not have `which`
    * Fixed bug in table creator where column headers with tabs would result in an incorrect width calculation
    * Fixed `FileNotFoundError` which occurred when running `history --clear` and no history file existed.
* Enhancements
    * Added `silent_startup_script` option to `cmd2.Cmd.__init__()`. If `True`, then the startup script's
      output will be suppressed. Anything written to stderr will still display.
    * cmd2 now uses pyreadline3 when running Python 3.8 or greater on Windows
* Notes
    * This is the last release planned to support Python 3.5

## 1.4.0 (November 11, 2020)
* Bug Fixes
    * Fixed tab completion crash on Windows
* Enhancements
    * Changed how multiline doc string help is formatted to match style of other help messages

## 1.3.11 (October 1, 2020)
* Bug Fixes
    * Fixed issue where quoted redirectors and terminators in aliases and macros were not being
    restored when read from a startup script.
    * Fixed issue where instantiating more than one cmd2-based class which uses the `@as_subcommand_to`
    decorator resulted in duplicated help text in the base command the subcommands belong to.

## 1.3.10 (September 17, 2020)
* Enhancements
    * Added user-settable option called `always_show_hint`. If True, then tab completion hints will always
    display even when tab completion suggestions print. Arguments whose help or hint text is suppressed will
    not display hints even when this setting is True.
    * argparse tab completion now groups flag names which run the same action. Optional flags are wrapped
    in brackets like it is done in argparse usage text.
    * default category decorators are now heritable by default and will propagate the category down the
    class hierarchy until overridden. There's a new optional flag to set heritable to false.
    * Added `--silent` flag to `alias/macro create`. If used, then no confirmation message will be printed
    when aliases and macros are created or overwritten.
    * Added `--with_silent` flag to `alias/macro list`. Use this option when saving to a startup script
    that should silently create aliases and macros.
* Bug Fixes
    * Fixed issue where flag names weren't always sorted correctly in argparse tab completion

## 1.3.9 (September 03, 2020)
* Breaking Changes
    * `CommandSet.on_unregister()` is now called as first step in unregistering a `CommandSet` and not
    the last. `CommandSet.on_unregistered()` is now the last step.
* Enhancements
    * Added `CommandSet.on_registered()`. This is called by `cmd2.Cmd` after a `CommandSet` is registered
    and all its commands have been added to the CLI.
    * Added `CommandSet.on_unregistered()`. This is called by `cmd2.Cmd` after a `CommandSet` is unregistered
    and all its commands have been removed from the CLI.

## 1.3.8 (August 28, 2020)
* Bug Fixes
    * Fixed issue where subcommand added with `@as_subcommand_to` decorator did not display help
    when called with `-h/--help`.
* Enhancements
    * `add_help=False` no longer has to be passed to parsers used in `@as_subcommand_to` decorator.
      Only pass this if your subcommand should not have the `-h/--help` help option (as stated in
      argparse documentation).

## 1.3.7 (August 27, 2020)
* Bug Fixes
    * Fixes an issue introduced in 1.3.0 with processing command strings containing terminator/separator 
      character(s) that are manually passed to a command that uses argparse.

## 1.3.6 (August 27, 2020)
* Breaking changes
    * The functions cmd2 adds to Namespaces (`get_statement()` and `get_handler()`) are now 
    `Cmd2AttributeWrapper` objects named `cmd2_statement` and `cmd2_handler`. This makes it
    easy to filter out which attributes in an `argparse.Namespace` were added by `cmd2`.
* Deprecations
    * ``Namespace.__statement__`` will be removed in `cmd2` 2.0.0. Use `Namespace.cmd2_statement.get()`
    going forward.

## 1.3.5 (August 25, 2020)
* Bug Fixes
    * Fixed `RecursionError` when printing an `argparse.Namespace` caused by custom attribute cmd2 was adding
* Enhancements
    * Added `get_statement()` function to `argparse.Namespace` which returns `__statement__` attribute

## 1.3.4 (August 20, 2020)
* Bug Fixes
    * Fixed `AttributeError` when `CommandSet` that uses `as_subcommand_to` decorator is loaded during
    `cmd2.Cmd.__init__()`.
* Enhancements
    * Improved exception messages when using mock without `spec=True`.
    See [testing](https://cmd2.readthedocs.io/en/latest/testing.html) documentation for more details on testing
    cmd2-based applications with mock.

## 1.3.3 (August 13, 2020)
* Breaking changes
    * CommandSet command functions (do_, complete_, help_) will no longer have the cmd2 app
      passed in as the first parameter after `self` since this is already a class member.
    * Renamed `install_command_set()` and `uninstall_command_set()` to `register_command_set()` and 
      `unregister_command_set()` for better name consistency.
* Bug Fixes
    * Fixed help formatting bug in `Cmd2ArgumentParser` when `metavar` is a tuple
    * Fixed tab completion bug when using `CompletionItem` on an argument whose `metavar` is a tuple
    * Added explicit testing against python 3.5.2 for Ubuntu 16.04, and 3.5.3 for Debian 9
    * Added fallback definition of typing.Deque (taken from 3.5.4)
    * Removed explicit type hints that fail due to a bug in 3.5.2 favoring comment-based hints instead
    * When passing a ns_provider to an argparse command, will now attempt to resolve the correct
      CommandSet instance for self. If not, it'll fall back and pass in the cmd2 app
* Other 
    * Added missing doc-string for new cmd2.Cmd __init__ parameters 
      introduced by CommandSet enhancement

## 1.3.2 (August 10, 2020)
* Bug Fixes
    * Fixed `prog` value of subcommands added with `as_subcommand_to()` decorator.
    * Fixed missing settings in subcommand parsers created with `as_subcommand_to()` decorator. These settings
      include things like description and epilog text.
    * Fixed issue with CommandSet auto-discovery only searching direct sub-classes
* Enhancements
    * Added functions to fetch registered CommandSets by type and command name

## 1.3.1 (August 6, 2020)
* Bug Fixes
    * Fixed issue determining whether an argparse completer function required a reference to a containing
      CommandSet. Also resolves issues determining the correct CommandSet instance when calling the argparse 
      argument completer function.  Manifested as a TypeError when using `cmd2.Cmd.path_complete` as a completer 
      for an argparse-based command defined in a CommandSet

## 1.3.0 (August 4, 2020)
* Enhancements
    * Added CommandSet - Enables defining a separate loadable module of commands to register/unregister
      with your cmd2 application.
* Other
    * Marked with_argparser_and_unknown_args pending deprecation and consolidated implementation into
      with_argparser 

## 1.2.1 (July 14, 2020)
* Bug Fixes
    * Relax minimum version of `importlib-metadata` to >= 1.6.0 when using Python < 3.8

## 1.2.0 (July 13, 2020)
* Bug Fixes
    * Fixed `typing` module compatibility issue with Python 3.5 prior to 3.5.4 
* Enhancements
    * Switched to getting version using `importlib.metadata` instead of using `pkg_resources`
        * Improves `cmd2` application launch time on systems that have a lot of Python packages on `sys.path`
        * Added dependency on `importlib_metadata` when running on versions of Python prior to 3.8

## 1.1.0 (June 6, 2020)
* Bug Fixes
    * Fixed issue where subcommand usage text could contain a subcommand alias instead of the actual name
    * Fixed bug in `ArgparseCompleter` where `fill_width` could become negative if `token_width` was large 
      relative to the terminal width.
* Enhancements
    * Made `ipy` consistent with `py` in the following ways
        * `ipy` returns whether any of the commands run in it returned True to stop command loop
        * `Cmd.in_pyscript()` returns True while in `ipy`.
        * Starting `ipy` when `Cmd.in_pyscript()` is already True is not allowed.
    * `with_argument_list`, `with_argparser`, and `with_argparser_and_unknown_args` wrappers now pass
      `kwargs` through to their wrapped command function.
    * Added `table_creator` module for creating richly formatted tables. This module is in beta and subject
      to change.
        * See [table_creation](https://cmd2.readthedocs.io/en/latest/features/table_creation.html)
          documentation for an overview.
        * See [table_creation.py](https://github.com/python-cmd2/cmd2/blob/master/examples/table_creation.py)
          for an example.
    * Added the following exceptions to the public API
        * `SkipPostcommandHooks` - Custom exception class for when a command has a failure bad enough to skip
          post command hooks, but not bad enough to print the exception to the user.
        * `Cmd2ArgparseError` - A `SkipPostcommandHooks` exception for when a command fails to parse its arguments.
          Normally argparse raises a `SystemExit` exception in these cases. To avoid stopping the command
          loop, catch the `SystemExit` and raise this instead. If you still need to run post command hooks
          after parsing fails, just return instead of raising an exception.
    * Added explicit handling of `SystemExit`. If a command raises this exception, the command loop will be
      gracefully stopped.
    
## 1.0.2 (April 06, 2020)
* Bug Fixes
    * Ctrl-C now stops a running text script instead of just the current `run_script` command
* Enhancements
    * `do_shell()` now saves the return code of the command it runs in `self.last_result` for use in pyscripts

## 1.0.1 (March 13, 2020)
* Bug Fixes
    * Fixed issue where postcmd hooks were running after an `argparse` exception in a command.

## 1.0.0 (March 1, 2020)
* Enhancements
    * The documentation at [cmd2.rftd.io](https://cmd2.readthedocs.io) received a major overhaul
* Other
    * Moved [categorize](https://cmd2.readthedocs.io/en/latest/api/utils.html#miscellaneous) utility function from **decorators** module to **utils** module
* Notes
    * Now that the 1.0 release is out, `cmd2` intends to follow [Semantic Versioning](https://semver.org)

## 0.10.1 (February 19, 2020)
* Bug Fixes
    * Corrected issue where the actual new value was not always being printed in do_set. This occurred in cases where
      the typed value differed from what the setter had converted it to.
    * Fixed bug where ANSI style sequences were not correctly handled in `utils.truncate_line()`. 
    * Fixed bug where pyscripts could edit `cmd2.Cmd.py_locals` dictionary.
    * Fixed bug where cmd2 set `sys.path[0]` for a pyscript to cmd2's working directory instead of the 
    script file's directory.
    * Fixed bug where `sys.path` was not being restored after a pyscript ran.
* Enhancements
    * Renamed set command's `-l/--long` flag to `-v/--verbose` for consistency with help and history commands.
    * Setting the following pyscript variables:
        * `__name__`: __main__
        * `__file__`: script path (as typed, ~ will be expanded)
    * Only tab complete after redirection tokens if redirection is allowed
    * Made `CompletionError` exception available to non-argparse tab completion
    * Added `apply_style` to `CompletionError` initializer. It defaults to True, but can be set to False if
    you don't want the error text to have `ansi.style_error()` applied to it when printed.
* Other
    * Removed undocumented `py run` command since it was replaced by `run_pyscript` a while ago
    * Renamed `AutoCompleter` to `ArgparseCompleter` for clarity
    * Custom `EmptyStatement` exception is no longer part of the documented public API
* Notes
    * This is a beta release leading up to the 1.0.0 release
    * We intend no more breaking changes prior to 1.0.0
        * Just bug fixes, documentation updates, and enhancements

## 0.10.0 (February 7, 2020)
* Enhancements
    * Changed the default help text to make `help -v` more discoverable
    * **set** command now supports tab completion of values
    * Added `add_settable()` and `remove_settable()` convenience methods to update `self.settable` dictionary
    * Added convenience `ansi.fg` and `ansi.bg` enums of foreground and background colors
        * `ansi.style()` `fg` argument can now either be of type `str` or `ansi.fg`
        * `ansi.style()` `bg` argument can now either be of type `str` or `ansi.bg`
        * This supports IDE auto-completion of color names
        * The enums also support
            * `f-strings` and `format()` calls (e.g. `"{}hello{}".format(fg.blue, fg.reset)`)
            * string concatenation (e.g. `fg.blue + "hello" + fg.reset`)
* Breaking changes
    * Renamed `locals_in_py` attribute of `cmd2.Cmd` to `self_in_py`
    * The following public attributes of `cmd2.Cmd` are no longer settable at runtime by default:
        * `continuation_prompt`
        * `self_in_py`
        * `prompt`
    * `self.settable` changed to `self.settables`
        * It is now a Dict[str, Settable] instead of Dict[str, str]
        * setting onchange callbacks have a new method signature and must be added to the
          Settable instance in order to be called
    * Removed `cast()` utility function
    * Removed `ansi.FG_COLORS` and `ansi.BG_COLORS` dictionaries
        * Replaced with `ansi.fg` and `ansi.bg` enums providing similar but improved functionality
* Notes
    * This is an alpha release leading up to the 1.0.0 release
    * We intend no more breaking changes prior to 1.0.0
        * Just bug fixes, documentation updates, and enhancements

## 0.9.25 (January 26, 2020)
* Enhancements
    * Reduced what gets put in package downloadable from PyPI (removed irrelevant CI config files and such)

## 0.9.24 (January 23, 2020)
* Enhancements
    * Flushing stderr when setting the window title and printing alerts for better responsiveness in cases where
    stderr is not unbuffered.
    * Added function to truncate a single line to fit within a given display width. `cmd2.utils.truncate_line`
    supports characters with display widths greater than 1 and ANSI style sequences.
    * Added line truncation support to `cmd2.utils` text alignment functions.
    * Added support for Python 3.9 alpha

## 0.9.23 (January 9, 2020)
* Bug Fixes
    * Fixed bug where startup script containing a single quote in its file name was incorrectly quoted
    * Added missing implicit dependency on `setuptools` due to build with `setuptools_scm`
* Enhancements
    * Added dim text style support via `style()` function and `ansi.INTENSITY_DIM` setting.
* Breaking changes
    * Renamed the following `ansi` members for accuracy in what types of ANSI escape sequences are handled
        * `ansi.allow_ansi` -> `ansi.allow_style`
        * `ansi.ansi_safe_wcswidth()` -> `ansi.style_aware_wcswidth()`
        * `ansi.ansi_aware_write()` -> `ansi.style_aware_write()`
    * Renamed the following `ansi` members for clarification
        * `ansi.BRIGHT` -> `ansi.INTENSITY_BRIGHT`
        * `ansi.NORMAL` -> `ansi.INTENSITY_NORMAL`

## 0.9.22 (December 9, 2019)
* Bug Fixes
    * Fixed bug where a redefined `ansi.style_error` was not being used in all `cmd2` files
* Enhancements
    * Enabled line buffering when redirecting output to a file
    * Added `align_left()`, `align_center()`, and `align_right()` to utils.py. All 3 of these functions support
    ANSI escape sequences and characters with display widths greater than 1. They wrap `align_text()` which
    is also in utils.py.

## 0.9.21 (November 26, 2019)
* Bug Fixes
    * Fixed bug where pipe processes were not being stopped by Ctrl-C
    * Added exception handling to account for non-standard Python environments in which readline is not loaded
     dynamically from a shared library file
* Enhancements
    * Added `read_input()` function that is used to read from stdin. Unlike the Python built-in `input()`, it also has
    an argument to disable tab completion while input is being entered.
    * Added capability to override the argument parser class used by cmd2 built-in commands. See override_parser.py
    example for more details.
    * Added `end` argument to `pfeedback()` to be consistent with the other print functions like `poutput()`.
    * Added `apply_style` to `pwarning()`.
* Breaking changes
    * For consistency between all the print functions:
        * Made `end` and `chop` keyword-only arguments of `ppaged()`
        * `end` is always added to message in `ppaged()`

## 0.9.20 (November 12, 2019)
* Bug Fixes
    * Fixed bug where setting `use_ipython` to False removed ipy command from the entire `cmd2.Cmd` class instead of
    just the instance being created
    * Fix bug where cmd2 ran 'stty sane' command when stdin was not a terminal
* Enhancements
    * Send all startup script paths to run_script. Previously we didn't do this if the file was empty, but that
    showed no record of the run_script command in history.
    * Made it easier for developers to override `edit` command by having `do_history` no longer call `do_edit`. This
    also removes the need to exclude `edit` command from history list.
    * It is no longer necessary to set the `prog` attribute of an argparser with subcommands. cmd2 now automatically
    sets the prog value of it and all its subparsers so that all usage statements contain the top level command name
    and not sys.argv[0].
* Breaking changes
    * Some constants were moved from cmd2.py to constants.py
    * cmd2 command decorators were moved to decorators.py. If you were importing them via cmd2's \_\_init\_\_.py, then
    there will be no issues.

## 0.9.19 (October 14, 2019)
* Bug Fixes
    * Fixed `ValueError` exception which could occur when an old format persistent history file is loaded with new `cmd2`
* Enhancements
    * Improved displaying multiline CompletionErrors by indenting all lines

## 0.9.18 (October 1, 2019)
* Bug Fixes
    * Fixed bug introduced in 0.9.17 where help functions for hidden and disabled commands were not being filtered
    out as help topics
* Enhancements
    * `AutoCompleter` now handles argparse's mutually exclusive groups. It will not tab complete flag names or positionals
    for already completed groups. It also will print an error if you try tab completing a flag's value if the flag
    belongs to a completed group.
    * `AutoCompleter` now uses the passed-in parser's help formatter to generate hint text. This gives help and
    hint text for an argument consistent formatting.

## 0.9.17 (September 23, 2019)
* Bug Fixes
    * Fixed a bug when using WSL when all Windows paths have been removed from $PATH
    * Fixed a bug when running a cmd2 application on Linux without Gtk libraries installed
* Enhancements
    * No longer treating empty text scripts as an error condition
    * Allow dynamically extending a `cmd2.Cmd` object instance with a `do_xxx` method at runtime
    * Choices/Completer functions can now be passed a dictionary that maps command-line tokens to their
    argparse argument. This is helpful when one argument determines what is tab completed for another argument.
    If these functions have an argument called `arg_tokens`, then AutoCompleter will automatically pass this
    dictionary to them.
    * Added CompletionError class that can be raised during argparse-based tab completion and printed to the user
    * Added the following convenience methods
        - `Cmd.in_script()` - return whether a text script is running
        - `Cmd.in_pyscript()` - return whether a pyscript is running

## 0.9.16 (August 7, 2019)
* Bug Fixes
    * Fixed inconsistent parsing/tab completion behavior based on the value of `allow_redirection`. This flag is
    only meant to be a security setting that prevents redirection of stdout and should not alter parsing logic.
* Enhancements
    * Raise `TypeError` if trying to set choices/completions on argparse action that accepts no arguments
    * Create directory for the persistent history file if it does not already exist
    * Added `set_choices_function()`, `set_choices_method()`, `set_completer_function()`, and `set_completer_method()`
    to support cases where this functionality needs to be added to an argparse action outside of the normal
    `parser.add_argument()` call.
* Breaking Changes
    * Aliases and macros can no longer have the same name as a command

## 0.9.15 (July 24, 2019)
* Bug Fixes
    * Fixed exception caused by tab completing after an invalid subcommand was entered
    * Fixed bug where `history -v` was sometimes showing raw and expanded commands when they weren't different
    * Fixed bug where multiline commands were having leading and ending spaces stripped. This would mess up quoted
    strings that crossed multiple lines.
    * Fixed a bug when appending to the clipboard where contents were in reverse order
    * Fixed issue where run_pyscript failed if the script's filename had 2 or more consecutive spaces
    * Fixed issue where completer function of disabled command would still run
* Enhancements
    * Greatly simplified using argparse-based tab completion. The new interface is a complete overhaul that breaks
    the previous way of specifying completion and choices functions. See header of [argparse_custom.py](https://github.com/python-cmd2/cmd2/blob/master/cmd2/argparse_custom.py)
    for more information.
    * Enabled tab completion on multiline commands
* **Renamed Commands Notice**
    * The following commands were renamed in the last release and have been removed in this release
        * `load` - replaced by `run_script`
        * `_relative_load` - replaced by `_relative_run_script`
        * `pyscript` - replaced by `run_pyscript`
    * We apologize for any inconvenience, but the new names are more self-descriptive
        * Lots of end users were confused particularly about what exactly `load` should be loading
* Breaking Changes
    * Restored `cmd2.Cmd.statement_parser` to be a public attribute (no underscore)
        * Since it can be useful for creating [post-parsing hooks](https://cmd2.readthedocs.io/en/latest/features/hooks.html#postparsing-hooks)
    * Completely overhauled the interface for adding tab completion to argparse arguments. See enhancements for more details.
    * `ACArgumentParser` is now called `Cmd2ArgumentParser`
    * Moved `basic_complete` to utils.py
    * Made optional arguments on the following completer methods keyword-only:
    `delimiter_complete`, `flag_based_complete`, `index_based_complete`, `path_complete`, `shell_cmd_complete`
    * Renamed history option from `--output-file` to `--output_file`
    * Renamed `matches_sort_key` to `default_sort_key`. This value determines the default sort ordering of string
    results like alias, command, category, macro, settable, and shortcut names. Unsorted tab completion results
    also are sorted with this key. Its default value (ALPHABETICAL_SORT_KEY) performs a case-insensitive alphabetical
    sort, but it can be changed to a natural sort by setting the value to NATURAL_SORT_KEY.
    * `StatementParser` now expects shortcuts to be passed in as dictionary. This eliminates the step of converting the
    shortcuts dictionary into a tuple before creating `StatementParser`.
    * Renamed `Cmd.pyscript_name` to `Cmd.py_bridge_name`
    * Renamed `Cmd.pystate` to `Cmd.py_locals`
    * Renamed `PyscriptBridge` to `PyBridge`

## 0.9.14 (June 29, 2019)
* Enhancements
    * Added support for and testing with Python 3.8, starting with 3.8 beta
    * Improved information displayed during transcript testing
    * Added `ansi` module with functions and constants to support ANSI escape sequences which are used for things
    like applying style to text
    * Added support for applying styles (color, bold, underline) to text via `style()` function in `ansi` module
    * Added default styles to ansi.py for printing `success`, `warning`. and `error` text. These are the styles used
    by cmd2 and can be overridden to match the color scheme of your application.
    * Added `ansi_aware_write()` function to `ansi` module. This function takes into account the value of `allow_ansi`
    to determine if ANSI escape sequences should be stripped when not writing to a tty. See documentation for more
    information on the `allow_ansi` setting.
* Breaking Changes
    * Python 3.4 reached its [end of life](https://www.python.org/dev/peps/pep-0429/) on March 18, 2019 and is no longer supported by `cmd2`
        * If you need to use Python 3.4, you should pin your requirements to use `cmd2` 0.9.13
    * Made lots of changes to minimize the public API of the `cmd2.Cmd` class
        * Attributes and methods we do not intend to be public now all begin with an underscore
        * We make no API stability guarantees about these internal functions
    * Split `perror` into 2 functions:
        * `perror` - print a message to sys.stderr
        * `pexcept` - print Exception message to sys.stderr. If debug is true, print exception traceback if one exists
    * Signature of `poutput` and `perror` significantly changed
        * Removed color parameters `color`, `err_color`, and `war_color` from `poutput` and `perror`
            * See the docstrings of these methods or the [cmd2 docs](https://cmd2.readthedocs.io/en/latest/features/generating_output.html) for more info on applying styles to output messages
        * `end` argument is now keyword-only and cannot be specified positionally
        * `traceback_war` no longer exists as an argument since it isn't needed now that `perror` and `pexcept` exist
    * Moved `cmd2.Cmd.colors` to ansi.py and renamed it to `allow_ansi`. This is now an application-wide setting.
    * Renamed the following constants and moved them to ansi.py
        * `COLORS_ALWAYS` --> `ANSI_ALWAYS`
        * `COLORS_NEVER` --> `ANSI_NEVER`
        * `COLORS_TERMINAL` --> `ANSI_TERMINAL`
* **Renamed Commands Notice**
    * The following commands have been renamed. The old names will be supported until the next release.
        * `load` --> `run_script`
        * `_relative_load` --> `_relative_run_script`
        * `pyscript` --> `run_pyscript`

## 0.9.13 (June 14, 2019)
* Bug Fixes
    * Fixed issue where the wrong terminator was being appended by `Statement.expanded_command_line()`
    * Fixed issue where aliases and macros could not contain terminator characters in their values
    * History now shows what was typed for macros and not the resolved value by default. This is consistent with
    the behavior of aliases. Use the `expanded` or `verbose` arguments to `history` to see the resolved value for
    the macro.
    * Fixed parsing issue in case where output redirection appears before a pipe. In that case, the pipe was given
    precedence even though it appeared later in the command.
    * Fixed issue where quotes around redirection file paths were being lost in `Statement.expanded_command_line()`
    * Fixed a bug in how line numbers were calculated for transcript testing
    * Fixed issue where `_cmdloop()` suppressed exceptions by returning from within its `finally` code
    * Fixed UnsupportedOperation on fileno error when a shell command was one of the commands run while generating
    a transcript
    * Fixed bug where history was displaying expanded multiline commands when -x was not specified
* Enhancements
    * **Added capability to chain pipe commands and redirect their output (e.g. !ls -l | grep user | wc -l > out.txt)**
    * `pyscript` limits a command's stdout capture to the same period that redirection does.
    Therefore output from a command's postparsing and finalization hooks isn't saved in the StdSim object.
    * `StdSim.buffer.write()` now flushes when the wrapped stream uses line buffering and the bytes being written
    contain a newline or carriage return. This helps when `pyscript` is echoing the output of a shell command
    since the output will print at the same frequency as when the command is run in a terminal.
    * **ACArgumentParser** no longer prints complete help text when a parsing error occurs since long help messages
    scroll the actual error message off the screen.
    * Exceptions occurring in tab completion functions are now printed to stderr before returning control back to
    readline. This makes debugging a lot easier since readline suppresses these exceptions.
    * Added support for custom Namespaces in the argparse decorators. See description of `ns_provider` argument
    for more information.
    * Transcript testing now sets the `exit_code` returned from `cmdloop` based on Success/Failure
    * The history of entered commands previously was saved using the readline persistence mechanism,
    and only persisted if you had readline installed. Now history is persisted independent of readline; user
    input from previous invocations of `cmd2` based apps now shows in the `history` command.
    * Text scripts now run immediately instead of adding their commands to `cmdqueue`. This allows easy capture of
    the entire script's output.
    * Added member to `CommandResult` called `stop` which is the return value of `onecmd_plus_hooks` after it runs
    the given command line.
* Breaking changes
    * Replaced `unquote_redirection_tokens()` with `unquote_specific_tokens()`. This was to support the fix
    that allows terminators in alias and macro values.
    * Changed `Statement.pipe_to` to a string instead of a list
    * `preserve_quotes` is now a keyword-only argument in the argparse decorators
    * Refactored so that `cmd2.Cmd.cmdloop()` returns the `exit_code` instead of a call to `sys.exit()`
    It is now application developer's responsibility to treat the return value from `cmdloop()` accordingly
    * Only valid commands are persistent in history between invocations of `cmd2` based apps. Previously
    all user input was persistent in history. If readline is installed, the history available with the up and
    down arrow keys (readline history) may not match that shown in the `history` command, because `history`
    only tracks valid input, while readline history captures all input.
    * History is now persisted in a binary format, not plain text format. Previous history files are destroyed
    on first launch of a `cmd2` based app of version 0.9.13 or higher.
    * HistoryItem class is no longer a subclass of `str`. If you are directly accessing the `.history` attribute
    of a `cmd2` based app, you will need to update your code to use `.history.get(1).statement.raw` instead.
    * Removed internally used `eos` command that was used to keep track of when a text script's commands ended
    * Removed `cmd2` member called `_STOP_AND_EXIT` since it was just a boolean value that should always be True
    * Removed `cmd2` member called `_should_quit` since `PyBridge` now handles this logic
    * Removed support for `cmd.cmdqueue`
    * `allow_cli_args` is now an argument to __init__ instead of a `cmd2` class member
* **Python 3.4 EOL notice**
    * Python 3.4 reached its [end of life](https://www.python.org/dev/peps/pep-0429/) on March 18, 2019
    * This is the last release of `cmd2` which will support Python 3.4

## 0.9.12 (April 22, 2019)
* Bug Fixes
    * Fixed a bug in how redirection and piping worked inside ``py`` or ``pyscript`` commands
    * Fixed bug in `async_alert` where it didn't account for prompts that contained newline characters
    * Fixed path completion case when CWD is just a slash. Relative path matches were incorrectly prepended with a slash.
* Enhancements
    * Added ability to include command name placeholders in the message printed when trying to run a disabled command.
        * See docstring for ``disable_command()`` or ``disable_category()`` for more details.
    * Added instance attributes to customize error messages without having to override methods. Theses messages can
    also be colored.
        * `help_error` - the error that prints when no help information can be found
        * `default_error` - the error that prints when a non-existent command is run
    * The `with_argparser` decorators now add the Statement object created when parsing the command line to the
    `argparse.Namespace` object they pass to the `do_*` methods. It is stored in an attribute called `__statement__`.
    This can be useful if a command function needs to know the command line for things like logging.
    * Added a `-t` option to the `load` command for automatically generating a transcript based on a script file
    * When in a **pyscript**, the stdout and stderr streams of shell commands and processes being piped to are now
    captured and included in the ``CommandResult`` structure.
* Potentially breaking changes
    * The following commands now write to stderr instead of stdout when printing an error. This will make catching
    errors easier in pyscript.
        * ``do_help()`` - when no help information can be found
        * ``default()`` - in all cases since this is called when an invalid command name is run
        * ``_report_disabled_command_usage()`` - in all cases since this is called when a disabled command is run
    * Removed *** from beginning of error messages printed by `do_help()` and `default()`
    * Significantly refactored ``cmd.Cmd`` class so that all class attributes got converted to instance attributes, also:
        * Added ``allow_redirection``, ``terminators``, ``multiline_commands``, and ``shortcuts`` as optional arguments
        to ``cmd2.Cmd.__init__()``
        * A few instance attributes were moved inside ``StatementParser`` and properties were created for accessing them
    * ``self.pipe_proc`` is now called ``self.cur_pipe_proc_reader`` and is a ``ProcReader`` class.
    * Shell commands and commands being piped to while in a *pyscript* will function as if their output is going
    to a pipe and not a tty. This was necessary to be able to capture their output.
    * Removed `reserved_words` class attribute due to lack of use
    * Removed `keywords` instance attribute due to lack of use

## 0.9.11 (March 13, 2019)
* Bug Fixes
    * Fixed bug in how **history** command deals with multiline commands when output to a script
    * Fixed a bug when the ``with_argument_list`` decorator is called with the optional ``preserve_quotes`` argument
    * Fix bug in ``perror()`` where it would try to print an exception Traceback even if none existed
* Enhancements
    * Improvements to the **history** command
        * Simplified the display format and made it more similar to **bash**
        * Added **-x**, **--expanded** flag
            * output expanded commands instead of entered command (expands aliases, macros, and shortcuts)
        * Added **-v**, **--verbose** flag
            * display history and include expanded commands if they differ from the typed command
        * Added support for negative indices
    * Added ``matches_sort_key`` to override the default way tab completion matches are sorted
    * Added ``StdSim.pause_storage`` member which when True will cause ``StdSim`` to not save the output sent to it.
      See documentation for ``CommandResult`` in ``pyscript_bridge.py`` for reasons pausing the storage can be useful.
    * Added ability to disable/enable individual commands and entire categories of commands. When a command
      is disabled, it will not show up in the help menu or tab complete. If a user tries to run the command
      or call help on it, a command-specific message supplied by the developer will be printed. The following
      commands were added to support this feature.
        * ``enable_command()``
        * ``enable_category()``
        * ``disable_command()``
        * ``disable_category()``
* Potentially breaking changes
    * Made ``cmd2_app`` a positional and required argument of ``AutoCompleter`` since certain functionality now
    requires that it can't be ``None``.
    * ``AutoCompleter`` no longer assumes ``CompletionItem`` results are sorted. Therefore you should follow the
    ``cmd2`` convention of setting ``self.matches_sorted`` to True before returning the results if you have already
    sorted the ``CompletionItem`` list. Otherwise it will be sorted using ``self.matches_sort_key``.
    * Removed support for bash completion since this feature had slow performance. Also it relied on
    ``AutoCompleter`` which has since developed a dependency on ``cmd2`` methods.
    * Removed ability to call commands in ``pyscript`` as if they were functions (e.g. ``app.help()``) in favor
    of only supporting one ``pyscript`` interface. This simplifies future maintenance.
    * No longer supporting C-style comments. Hash (#) is the only valid comment marker.
    * No longer supporting comments embedded in a command. Only command line input where the first
    non-whitespace character is a # will be treated as a comment. This means any # character appearing
    later in the command will be treated as a literal. The same applies to a # in the middle of a multiline
    command, even if it is the first character on a line.
        * \# this is a comment
        * this # is not a comment

## 0.9.10 (February 22, 2019)
* Bug Fixes
    * Fixed unit test that hangs on Windows

## 0.9.9 (February 21, 2019)
* Bug Fixes
    * Fixed bug where the ``set`` command was not tab completing from the current ``settable`` dictionary.
* Enhancements
    * Changed edit command to use do_shell() instead of calling os.system()

## 0.9.8 (February 06, 2019)
* Bug Fixes
    * Fixed issue with echoing strings in StdSim. Because they were being sent to a binary buffer, line buffering
    was being ignored.
* Enhancements
    * Made quit() and exit() functions available to scripts run with pyscript. This allows those scripts to exit
    back to the console's prompt instead of exiting the whole application.

## 0.9.7 (January 08, 2019)
* Bug Fixes
    * Fixed bug when user chooses a zero or negative index when calling ``Cmd.select()``
    * Restored behavior where ``cmd_echo`` always starts as False in a py script. This was broken in 0.9.5.
* Enhancements
    * **cmdloop** now only attempts to register a custom signal handler for SIGINT if running in the main thread
    * commands run as a result of ``default_to_shell`` being **True** now run via ``do_shell()`` and are saved
    to history.
    * Added more tab completion to pyscript command.
* Deletions (potentially breaking changes)
    * Deleted ``Cmd.colorize()`` and ``Cmd._colorcodes`` which were deprecated in 0.9.5
    * Replaced ``dir_exe_only`` and  ``dir_only`` flags in ``path_complete`` with optional ``path_filter`` function
    that is used to filter paths out of completion results.
    * ``perror()`` no longer prepends "ERROR: " to the error message being printed

## 0.9.6 (October 13, 2018)
* Bug Fixes
    * Fixed bug introduced in 0.9.5 caused by backing up and restoring `self.prompt` in `pseudo_raw_input`.
      As part of this fix, continuation prompts will not be redrawn with `async_update_prompt` or `async_alert`.
* Enhancements
    * All platforms now depend on [wcwidth](https://pypi.python.org/pypi/wcwidth) to assist with asynchronous alerts.
    * Macros now accept extra arguments when called. These will be tacked onto the resolved command.
    * All cmd2 commands run via `py` now go through `onecmd_plus_hooks`.

## 0.9.5 (October 11, 2018)
* Bug Fixes
    * Fixed bug where ``get_all_commands`` could return non-callable attributes
    * Fixed bug where **alias** command was dropping quotes around arguments
    * Fixed bug where running help on argparse commands didn't work if they didn't support -h
    * Fixed transcript testing bug where last command in transcript has no expected output
    * Fixed bugs with how AutoCompleter and ArgparseFunctor handle argparse
    arguments with nargs=argparse.REMAINDER. Tab completion now correctly
    matches how argparse will parse the values. Command strings generated by
    ArgparseFunctor should now be compliant with how argparse expects
    REMAINDER arguments to be ordered.
    * Fixed bugs with how AutoCompleter handles flag prefixes. It is no
    longer hard-coded to use '-' and will check against the prefix_chars in
    the argparse object. Also, single-character tokens that happen to be a
    prefix char are not treated as flags by argparse and AutoCompleter now
    matches that behavior.
    * Fixed bug where AutoCompleter was not distinguishing between a negative number and a flag
    * Fixed bug where AutoCompleter did not handle -- the same way argparse does (all args after -- are non-options)
* Enhancements
    * Added ``exit_code`` attribute of ``cmd2.Cmd`` class
        * Enables applications to return a non-zero exit code when exiting from ``cmdloop``
    * ``ACHelpFormatter`` now inherits from ``argparse.RawTextHelpFormatter`` to make it easier
    for formatting help/description text
    * Aliases are now sorted alphabetically
    * The **set** command now tab completes settable parameter names
    * Added ``async_alert``, ``async_update_prompt``, and ``set_window_title`` functions
        * These allow you to provide feedback to the user in an asychronous fashion, meaning alerts can
        display when the user is still entering text at the prompt. See [async_printing.py](https://github.com/python-cmd2/cmd2/blob/master/examples/async_printing.py)
        for an example.
    * Cross-platform colored output support
        * ``colorama`` gets initialized properly in ``Cmd.__init()``
        * The ``Cmd.colors`` setting is no longer platform dependent and now has three values:
            * Terminal (default) - output methods do not strip any ANSI escape sequences when output is a terminal, but
            if the output is a pipe or a file the escape sequences are stripped
            * Always - output methods **never** strip ANSI escape sequences, regardless of the output destination
            * Never - output methods strip all ANSI escape sequences
    * Added ``macro`` command to create macros, which are similar to aliases, but can take arguments when called
    * All cmd2 command functions have been converted to use argparse.
    * Renamed argparse_example.py to decorator_example.py to help clarify its intent
* Deprecations
    * Deprecated the built-in ``cmd2`` support for colors including ``Cmd.colorize()`` and ``Cmd._colorcodes``
* Deletions (potentially breaking changes)
    * The ``preparse``, ``postparsing_precmd``, and ``postparsing_postcmd`` methods *deprecated* in the previous release
    have been deleted
        * The new application lifecycle hook system allows for registration of callbacks to be called at various points
        in the lifecycle and is more powerful and flexible than the previous system
    * ``alias`` is now a command with subcommands to create, list, and delete aliases. Therefore its syntax
      has changed. All current alias commands in startup scripts or transcripts will break with this release.
    * `unalias` was deleted since ``alias delete`` replaced it

## 0.9.4 (August 21, 2018)
* Bug Fixes
    * Fixed bug where ``preparse`` was not getting called
    * Fixed bug in parsing of multiline commands where matching quote is on another line
* Enhancements
    * Improved implementation of lifecycle hooks to support a plugin
      framework, see ``docs/hooks.rst`` for details.
    * New dependency on ``attrs`` third party module
    * Added ``matches_sorted`` member to support custom sorting of tab completion matches
    * Added [tab_autocomp_dynamic.py](https://github.com/python-cmd2/cmd2/blob/master/examples/tab_autocomp_dynamic.py) example
        * Demonstrates updating the argparse object during init instead of during class construction
* Deprecations
    * Deprecated the following hook methods, see ``hooks.rst`` for full details:
       * ``cmd2.Cmd.preparse()`` - equivalent functionality available
         via ``cmd2.Cmd.register_postparsing_hook()``
       * ``cmd2.Cmd.postparsing_precmd()`` - equivalent functionality available
         via ``cmd2.Cmd.register_postparsing_hook()``
       * ``cmd2.Cmd.postparsing_postcmd()`` - equivalent functionality available
         via ``cmd2.Cmd.register_postcmd_hook()``

## 0.8.9 (August 20, 2018)
* Bug Fixes
    * Fixed extra slash that could print when tab completing users on Windows

## 0.9.3 (July 12, 2018)
* Bug Fixes
    * Fixed bug when StatementParser ``__init__()`` was called with ``terminators`` equal to ``None``
    * Fixed bug when ``Cmd.onecmd()`` was called with a raw ``str``
* Enhancements
    * Added ``--clear`` flag to ``history`` command that clears both the command and readline history.
* Deletions
    * The ``CmdResult`` helper class which was *deprecated* in the previous release has now been deleted
        * It has been replaced by the improved ``CommandResult`` class

## 0.9.2 (June 28, 2018)
* Bug Fixes
    * Fixed issue where piping and redirecting did not work correctly with paths that had spaces
* Enhancements
    * Added ability to print a header above tab completion suggestions using `completion_header` member
    * Added ``pager`` and ``pager_chop`` attributes to the ``cmd2.Cmd`` class
        * ``pager`` defaults to **less -RXF** on POSIX and **more** on Windows
        * ``pager_chop`` defaults to **less -SRXF** on POSIX and **more** on Windows
    * Added ``chop`` argument to ``cmd2.Cmd.ppaged()`` method for displaying output using a pager
        * If ``chop`` is ``False``, then ``self.pager`` is used as the pager
        * Otherwise ``self.pager_chop`` is used as the pager
    * Greatly improved the [table_display.py](https://github.com/python-cmd2/cmd2/blob/master/examples/table_display.py) example
        * Now uses the new [tableformatter](https://github.com/python-tableformatter/tableformatter) module which looks better than ``tabulate``
* Deprecations
    * The ``CmdResult`` helper class is *deprecated* and replaced by the improved ``CommandResult`` class
        * ``CommandResult`` has the following attributes: **stdout**, **stderr**, and **data**
            * ``CmdResult`` had attributes of: **out**, **err**, **war**
        * ``CmdResult`` will be deleted in the next release

## 0.8.8 (June 28, 2018)
* Bug Fixes
    * Prevent crashes that could occur attempting to open a file in non-existent directory or with very long filename
* Enhancements
    * `display_matches` is no longer restricted to delimited strings

## 0.9.1 (May 28, 2018)
* Bug Fixes
    * fix packaging error for 0.8.x versions (yes we had to deploy a new version
      of the 0.9.x series to fix a packaging error with the 0.8.x version)

## 0.9.0 (May 28, 2018)
* Bug Fixes
    * If self.default_to_shell is true, then redirection and piping are now properly passed to the shell. Previously it was truncated.
    * Submenus now call all hooks, it used to just call precmd and postcmd.
* Enhancements
    * Automatic completion of ``argparse`` arguments via ``cmd2.argparse_completer.AutoCompleter``
        * See the [tab_autocompletion.py](https://github.com/python-cmd2/cmd2/blob/master/examples/tab_autocompletion.py) example for a demonstration of how to use this feature
    * ``cmd2`` no longer depends on the ``six`` module
    * ``cmd2`` is now a multi-file Python package instead of a single-file module
    * New pyscript approach that provides a pythonic interface to commands in the cmd2 application.
    * Switch command parsing from pyparsing to custom code which utilizes shlex.
        * The object passed to do_* methods has changed. It no longer is the pyparsing object, it's a new Statement object, which is a subclass of ``str``. The statement object has many attributes which give you access to various components of the parsed input. If you were using anything but the string in your do_* methods, this change will require you to update your code.
        * ``commentGrammers`` is no longer supported or available. Comments are C-style or python style.
        * Input redirection no longer supported. Use the load command instead.
        * ``multilineCommand`` attribute is ``now multiline_command``
        * ``identchars`` is now ignored. The standardlibrary cmd uses those characters to split the first "word" of the input, but cmd2 hasn't used those for a while, and the new parsing logic parses on whitespace, which has the added benefit of full unicode support, unlike cmd or prior versions of cmd2.
        * ``set_posix_shlex`` function and ``POSIX_SHLEX`` variable have been removed. Parsing behavior is now always the more forgiving ``posix=false``.
        * ``set_strip_quotes`` function and ``STRIP_QUOTES_FOR_NON_POSIX`` have been removed. Quotes are stripped from arguments when presented as a list (a la ``sys.argv``), and present when arguments are presented as a string (like the string passed to do_*).
* Changes
    * ``strip_ansi()`` and ``strip_quotes()`` functions have moved to new utils module
    * Several constants moved to new constants module
    * Submenu support has been moved to a new [cmd2-submenu](https://github.com/python-cmd2/cmd2-submenu) plugin. If you use submenus, you will need to update your dependencies and modify your imports.
* Deletions (potentially breaking changes)
    * Deleted all ``optparse`` code which had previously been deprecated in release 0.8.0
        * The ``options`` decorator no longer exists
        * All ``cmd2`` code should be ported to use the new ``argparse``-based decorators
        * See the [Argument Processing](http://cmd2.readthedocs.io/en/latest/argument_processing.html) section of the documentation for more information on these decorators
        * Alternatively, see the [argparse_example.py](https://github.com/python-cmd2/cmd2/blob/master/examples/argparse_example.py)
    * Deleted ``cmd_with_subs_completer``, ``get_subcommands``, and ``get_subcommand_completer``
        * Replaced by default AutoCompleter implementation for all commands using argparse
    * Deleted support for old method of calling application commands with ``cmd()`` and ``self``
    * ``cmd2.redirector`` is no longer supported. Output redirection can only be done with '>' or '>>'
    * Deleted ``postparse()`` hook since it was redundant with ``postparsing_precmd``
* Python 2 no longer supported
    * ``cmd2`` now supports Python 3.4+
* Known Issues
    * Some developers have noted very slow performance when importing the ``cmd2`` module. The issue
    it intermittent, and investigation of the root cause is ongoing.

## 0.8.6 (May 27, 2018)
* Bug Fixes
    * Commands using the @with_argparser_and_unknown_args were not correctly recognized when tab completing
    * Fixed issue where completion display function was overwritten when a submenu quits
    * Fixed ``AttributeError`` on Windows when running a ``select`` command cause by **pyreadline** not implementing ``remove_history_item``
* Enhancements
    * Added warning about **libedit** variant of **readline** not being supported on macOS
    * Added tab completion of alias names in value field of **alias** command
    * Enhanced the ``py`` console in the following ways
        * Added tab completion of Python identifiers instead of **cmd2** commands
        * Separated the ``py`` console history from the **cmd2** history

## 0.8.5 (April 15, 2018)
* Bug Fixes
    * Fixed a bug with all argument decorators where the wrapped function wasn't returning a value and thus couldn't cause the cmd2 app to quit

* Enhancements
    * Added support for verbose help with -v where it lists a brief summary of what each command does
    * Added support for categorizing commands into groups within the help menu
        * See the [Grouping Commands](http://cmd2.readthedocs.io/en/latest/argument_processing.html?highlight=verbose#grouping-commands) section of the docs for more info
        * See [help_categories.py](https://github.com/python-cmd2/cmd2/blob/master/examples/help_categories.py) for an example
    * Tab completion of paths now supports ~user user path expansion
    * Simplified implementation of various tab completion functions so they no longer require ``ctypes``
    * Expanded documentation of ``display_matches`` list to clarify its purpose. See cmd2.py for this documentation.
    * Adding opening quote to tab completion if any of the completion suggestions have a space.

* **Python 2 EOL notice**
    * This is the last release where new features will be added to ``cmd2`` for Python 2.7
    * The 0.9.0 release of ``cmd2`` will support Python 3.4+ only
    * Additional 0.8.x releases may be created to supply bug fixes for Python 2.7 up until August 31, 2018
    * After August 31, 2018 not even bug fixes will be provided for Python 2.7

## 0.8.4 (April 10, 2018)
* Bug Fixes
    * Fixed conditional dependency issue in setup.py that was in 0.8.3.

## 0.8.3 (April 09, 2018)
* Bug Fixes
    * Fixed ``help`` command not calling functions for help topics
    * Fixed not being able to use quoted paths when redirecting with ``<`` and ``>``

* Enhancements
    * Tab completion has been overhauled and now supports completion of strings with quotes and spaces.
    * Tab completion will automatically add an opening quote if a string with a space is completed.
    * Added ``delimiter_complete`` function for tab completing delimited strings
    * Added more control over tab completion behavior including the following flags. The use of these flags is documented in cmd2.py
        * ``allow_appended_space``
        * ``allow_closing_quote``
    * Due to the tab completion changes, non-Windows platforms now depend on [wcwidth](https://pypi.python.org/pypi/wcwidth).
    * An alias name can now match a command name.
    * An alias can now resolve to another alias.

* Attribute Changes (Breaks backward compatibility)
    * ``exclude_from_help`` is now called ``hidden_commands`` since these commands are hidden from things other than help, including tab completion
        * This list also no longer takes the function names of commands (``do_history``), but instead uses the command names themselves (``history``)
    * ``excludeFromHistory`` is now called ``exclude_from_history``
    * ``cmd_with_subs_completer()`` no longer takes an argument called ``base``. Adding tab completion to subcommands has been simplified to declaring it in the
    subcommand parser's default settings. This easily allows arbitrary completers like path_complete to be used.
    See [subcommands.py](https://github.com/python-cmd2/cmd2/blob/master/examples/subcommands.py) for an example of how to use
    tab completion in subcommands. In addition, the docstring for ``cmd_with_subs_completer()`` offers more details.


## 0.8.2 (March 21, 2018)

* Bug Fixes
    * Fixed a bug in tab completion of command names within sub-menus
    * Fixed a bug when using persistent readline history in Python 2.7
    * Fixed a bug where the ``AddSubmenu`` decorator didn't work with a default value for ``shared_attributes``
    * Added a check to ``ppaged()`` to only use a pager when running in a real fully functional terminal
* Enhancements
    * Added [quit_on_sigint](http://cmd2.readthedocs.io/en/latest/settingchanges.html#quit-on-sigint) attribute to enable canceling current line instead of quitting when Ctrl+C is typed
    * Added possibility of having readline history preservation in a SubMenu
    * Added [table_display.py](https://github.com/python-cmd2/cmd2/blob/master/examples/table_display.py) example to demonstrate how to display tabular data
    * Added command aliasing with ``alias`` and ``unalias`` commands
    * Added the ability to load an initialization script at startup
        * See [alias_startup.py](https://github.com/python-cmd2/cmd2/blob/master/examples/alias_startup.py) for an example
    * Added a default SIGINT handler which terminates any open pipe subprocesses and re-raises a KeyboardInterrupt
    * For macOS, will load the ``gnureadline`` module if available and ``readline`` if not

## 0.8.1 (March 9, 2018)

* Bug Fixes
    * Fixed a bug if a non-existent **do_*** method was added to the ``exclude_from_help`` list
    * Fixed a bug in a unit test which would fail if your home directory was empty on a Linux system
    * Fixed outdated help text for the **edit** command
    * Fixed outdated [remove_unused.py](https://github.com/python-cmd2/cmd2/blob/master/examples/remove_unused.py)
* Enhancements
    * Added support for sub-menus.
        * See [submenus.py](https://github.com/python-cmd2/cmd2/blob/master/examples/submenus.py) for an example of how to use it
    * Added option for persistent readline history
        * See [persistent_history.py](https://github.com/python-cmd2/cmd2/blob/master/examples/persistent_history.py) for an example
        * See the [Searchable command history](http://cmd2.readthedocs.io/en/latest/freefeatures.html#searchable-command-history) section of the documentation for more info
    * Improved PyPI packaging by including unit tests and examples in the tarball
    * Improved documentation to make it more obvious that **poutput()** should be used instead of **print()**
    * ``exclude_from_help`` and ``excludeFromHistory`` are now instance instead of class attributes
    * Added flag and index based tab completion helper functions
        * See [tab_completion.py](https://github.com/python-cmd2/cmd2/blob/master/examples/tab_completion.py)
    * Added support for displaying output which won't fit on the screen via a pager using ``ppaged()``
        * See [paged_output.py](https://github.com/python-cmd2/cmd2/blob/master/examples/paged_output.py)
* Attributes Removed (**can cause breaking changes**)
    * ``abbrev`` - Removed support for abbreviated commands
        * Good tab completion makes this unnecessary and its presence could cause harmful unintended actions
    * ``case_insensitive`` - Removed support for case-insensitive command parsing
        * Its presence wasn't very helpful and could cause harmful unintended actions

## 0.8.0 (February 1, 2018)
* Bug Fixes
    * Fixed unit tests on Python 3.7 due to changes in how re.escape() behaves in Python 3.7
    * Fixed a bug where unknown commands were getting saved in the history
* Enhancements
    * Three new decorators for **do_*** commands to make argument parsing easier
        * **with_argument_list** decorator to change argument type from str to List[str]
            * **do_*** commands get a single argument which is a list of strings, as pre-parsed by shlex.split()
        * **with_arparser** decorator for strict argparse-based argument parsing of command arguments
            * **do_*** commands get a single argument which is the output of argparse.parse_args()
        * **with_argparser_and_unknown_args** decorator for argparse-based argument parsing, but allows unknown args
            * **do_*** commands get two arguments, the output of argparse.parse_known_args()
    *  See the [Argument Processing](http://cmd2.readthedocs.io/en/latest/argument_processing.html) section of the documentation for more information on these decorators
        * Alternatively, see the [argparse_example.py](https://github.com/python-cmd2/cmd2/blob/master/examples/argparse_example.py)
        and [arg_print.py](https://github.com/python-cmd2/cmd2/blob/master/examples/arg_print.py) examples
    * Added support for Argparse subcommands when using the **with_argument_parser** or **with_argparser_and_unknown_args** decorators
        * See [subcommands.py](https://github.com/python-cmd2/cmd2/blob/master/examples/subcommands.py) for an example of how to use subcommands
        * Tab completion of subcommand names is automatically supported
    * The **__relative_load** command is now hidden from the help menu by default
        * This command is not intended to be called from the command line, only from within scripts
    * The **set** command now has an additional **-a/--all** option to also display read-only settings
    * The **history** command can now run, edit, and save prior commands, in addition to displaying prior commands.
    * The **history** command can now automatically generate a transcript file for regression testing
        * This makes creating regression tests for your ``cmd2`` application trivial
* Commands Removed
    * The **cmdenvironment** has been removed and its functionality incorporated into the **-a/--all** argument to **set**
    * The **show** command has been removed.  Its functionality has always existing within **set** and continues to do so
    * The **save** command has been removed. The capability to save commands is now part of the **history** command.
    * The **run** command has been removed. The capability to run prior commands is now part of the **history** command.
* Other changes
    * The **edit** command no longer allows you to edit prior commands. The capability to edit prior commands is now part of the **history** command. The **edit** command still allows you to edit arbitrary files.
    * the **autorun_on_edit** setting has been removed.
    * For Python 3.4 and earlier, ``cmd2`` now has an additional dependency on the ``contextlib2`` module
* Deprecations
    * The old **options** decorator for optparse-based argument parsing is now *deprecated*
        * The old decorator is still present for now, but will be removed in a future release
        * ``cmd2`` no longer includes **optparse.make_option**, so if your app needs it import directly from optparse

## 0.7.9 (January 4, 2018)

* Bug Fixes
    * Fixed a couple broken examples
* Enhancements
    * Improved documentation for modifying shortcuts (command aliases)
    * Made ``pyreadline`` a dependency on Windows to ensure tab completion works
* Other changes
    * Abandoned official support for Python 3.3.  It should still work, just don't have an easy way to test it anymore.

## 0.7.8 (November 8, 2017)

* Bug Fixes
    * Fixed ``poutput()`` so it can print an integer zero and other **falsy** things
    * Fixed a bug which was causing autodoc to fail for building docs on Readthedocs
    * Fixed bug due to ``pyperclip`` dependency radically changing its project structure in latest version
* Enhancements
    * Improved documentation for user-settable environment parameters
    * Improved documentation for overriding the default supported comment styles
    * Added ``runcmds_plus_hooks()`` method to run multiple commands w/o a cmdloop

## 0.7.7 (August 25, 2017)

* Bug Fixes
    * Added workaround for bug which occurs in Python 2.7 on Linux when ``pygtk`` is installed
    * ``pfeedback()`` now honors feedback_to_output setting and won't redirect when it is ``False``
    * For ``edit`` command, both **editor** and **filename** can now have spaces in the name/path
    * Fixed a bug which occurred when stdin was a pipe instead of a tty due to input redirection
* Enhancements
    * ``feedback_to_output`` now defaults to ``False`` so info like command timing won't redirect
    * Transcript regular expressions now have predictable, tested, and documented behavior
        * This makes a breaking change to the format and expectations of transcript testing
        * The prior behavior removed whitespace before making the comparison, now whitespace must match exactly
        * Prior version did not allow regexes with whitespace, new version allows any regex
    * Improved display for ``load`` command and input redirection when **echo** is ``True``

## 0.7.6 (August 11, 2017)

* Bug Fixes
    * Case-sensitive command parsing was completely broken and has been fixed
    * ``<Ctrl>+d`` now properly quits when case-sensitive command parsing is enabled
    * Fixed some pyperclip clipboard interaction bugs on Linux
    * Fixed some timing bugs when running unit tests in parallel by using monkeypatch
* Enhancements
    * Enhanced tab completion of cmd2 command names to support case-insensitive completion
    * Added an example showing how to remove unused commands
    * Improved how transcript testing handles prompts with ANSI escape codes by stripping them
    * Greatly improved implementation for how command output gets piped to a shell command

## 0.7.5 (July 8, 2017)

* Bug Fixes
    * `case_insensitive` is no longer a runtime-settable parameter, but it was still listed as such
    * Fixed a recursive loop bug when abbreviated commands are enabled and it could get stuck in the editor forever
        * Added additional command abbreviations to the "exclude from history" list
    * Fixed argparse_example.py and pirate.py examples and transcript_regex.txt transcript
    * Fixed a bug in a unit test which occurred under unusual circumstances
* Enhancements
    * Organized all attributes used to configure the ParserManager into a single location
    * Set the default value of `abbrev` to `False` (which controls whether or not abbreviated commands are allowed)
        * With good tab completion of command names, using abbreviated commands isn't particularly useful
        * And it can create complications if you are't careful
    * Improved implementation of `load` to use command queue instead of nested inner loop

## 0.7.4 (July 3, 2017)

* Bug fixes
    * Fixed a couple bugs in interacting with pastebuffer/clipboard on macOS and Linux
    * Fixed a couple bugs in edit and save commands if called when history is empty
    * Ability to pipe ``cmd2`` command output to a shell command is now more reliable, particularly on Windows
    * Fixed a bug in ``pyscript`` command on Windows related to ``\`` being interpreted as an escape
* Enhancements
    * Ensure that path and shell command tab completion results are alphabetically sorted
    * Removed feature for load command to load scripts from URLS
        * It didn't work, there were no unit tests, and it felt out of place
    * Removed presence of a default file name and default file extension
        * These also strongly felt out of place
        * ``load`` and ``_relative_load`` now require a file path
        * ``edit`` and ``save`` now use a temporary file if a file path isn't provided
    * ``load`` command has better error checking and reporting
    * Clipboard copy and paste functionality is now handled by the **pyperclip** module
    * ``shell`` command now supports redirection and piping of output
    * Added a lot of unit tests
* Other changes
    * Removed pause command
    * Added a dependency on the **pyperclip** module

## 0.7.3 (June 23, 2017)

* Bug fixes
    * Fixed a bug in displaying a span of history items when only an end index is supplied
    * Fixed a bug which caused transcript test failures to display twice
* Enhancements
    * Added the ability to exclude commands from the help menu (**eof** included by default)
    * Redundant **list** command removed and features merged into **history** command
    * Added **pyscript** command which supports tab completion and running Python scripts with arguments
    * Improved tab completion of file system paths, command names, and shell commands
        * Thanks to Kevin Van Brunt for all of the help with debugging and testing this
    * Changed default value of USE_ARG_LIST to True - this affects the beavhior of all **@options** commands
        * **WARNING**: This breaks backwards compatibility, to restore backwards compatibility, add this to the
          **__init__()** method in your custom class derived from cmd2.Cmd:
            * cmd2.set_use_arg_list(False)
        * This change improves argument parsing for all new applications
    * Refactored code to encapsulate most of the pyparsing logic into a ParserManager class

## 0.7.2 (May 22, 2017)

* Added a MANIFEST.ini file to make sure a few extra files get included in the PyPI source distribution

## 0.7.1 (May 22, 2017)

* Bug fixes
    * ``-`` wasn't being treated as a legal character
    * The allow_cli_args attribute wasn't properly disabling parsing of args at invocation when False
    * py command wasn't allowing scripts which used *cmd* function prior to entering an interactive Python session
    * Don't throw exception when piping output to a shell command
    * Transcript testing now properly calls ``preloop`` before and ``postloop`` after
    * Fixed readline bug related to ANSI color escape codes in the prompt
* Added CONTRIBUTING.md and CODE_OF_CONDUCT.md files
* Added unicode parsing unit tests and listed unicode support as a feature when using Python 3
* Added more examples and improved documentation
    * Example for how use cmd2 in a way where it doesn't own the main loop so it can integrate with external event loops
    * Example for how to use argparse for parsing command-line args at invocation
    * Example for how to use the **py** command to run Python scripts which use conditional control flow
    * Example of how to use regular expressions in a transcript test
* Added CmdResult namedtumple for returning and storing results
* Added local file system path completion for ``edit``, ``load``, ``save``, and ``shell`` commands
* Add shell command completion for ``shell`` command or ``!`` shortcut
* Abbreviated multiline commands are no longer allowed (they never worked correctly anyways)

## 0.7.0 (February 23, 2017)

* Refactored to use six module for a unified codebase which supports both Python 2 and Python 3
* Stabilized on all platforms (Windows, Mac, Linux) and all supported Python versions (2.7, 3.3, 3.4, 3.5, 3.6, PyPy)
* Added lots of unit tests and fixed a number of bugs
* Improved documentation and moved it to cmd2.readthedocs.io


## 0.6.9 (October 3, 2016)

* Support Python 3 input()
* Fix subprocess.mswindows bug
* Add Python3.6 support
* Drop distutils from setup.py


## 0.6.8 (December 9, 2014)

* better editor checking (by Ian Cordascu)


## 0.6.6.1 (August 14, 2013)

* No changes to code trunk.  Generated sdist from Python 2.7 to avoid 2to3 changes being applied to source.  (Issue https://bitbucket.org/catherinedevlin/cmd2/issue/6/packaging-bug)


## 0.6.6 (August 6, 2013)

* Added fix by bitbucket.org/desaintmartin to silence the editor check.  bitbucket.org/catherinedevlin/cmd2/issue/1/silent-editor-check


## 0.6.5.1 (March 18, 2013)

* Bugfix for setup.py version check for Python 2.6, contributed by Tomaz Muraus (https://bitbucket.org/kami)


## 0.6.5 (February 29, 2013)

* Belatedly began a NEWS.txt
* Changed pyparsing requirement for compatibility with Python version (2 vs 3)<|MERGE_RESOLUTION|>--- conflicted
+++ resolved
@@ -1,5 +1,4 @@
 ## 2.2.0 (TBD, 2021)
-<<<<<<< HEAD
 * Enhancements
     * Using `SimpleTable` in the output for the following commands to improve appearance.
         * help
@@ -8,12 +7,9 @@
         * macro tab completion
     * Tab completion of `CompletionItems` now includes divider row comprised of `Cmd.ruler` character.
     * Removed `--verbose` flag from set command since descriptions always show now.
-
-=======
 * Deletions (potentially breaking changes)
     * Deleted ``set_choices_provider()`` and ``set_completer()`` which were deprecated in 2.1.2
-    
->>>>>>> 6d771e96
+
 ## 2.1.2 (July 5, 2021)
 * Enhancements
     * Added the following accessor methods for cmd2-specific attributes to the `argparse.Action` class
