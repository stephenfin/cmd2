## 0.10.1 (February 19, 2020)
* Bug Fixes
    * Corrected issue where the actual new value was not always being printed in do_set. This occurred in cases where
      the typed value differed from what the setter had converted it to.
<<<<<<< HEAD
    * Fixed bug where ANSI style sequences were not correctly handled in `utils.truncate_line()`.
* Changes
    * `categorize()` moved from `decorators.py` to `utils.py`. It is imported by the package `__init__.py`
      and therefore is not likely to cause issues for users of the library.
=======
    * Fixed bug where ANSI style sequences were not correctly handled in `utils.truncate_line()`. 
    * Fixed bug where pyscripts could edit `cmd2.Cmd.py_locals` dictionary.
    * Fixed bug where cmd2 set `sys.path[0]` for a pyscript to cmd2's working directory instead of the 
    script file's directory.
    * Fixed bug where `sys.path` was not being restored after a pyscript ran.
>>>>>>> 22de8583
* Enhancements
    * Renamed set command's `-l/--long` flag to `-v/--verbose` for consistency with help and history commands.
    * Setting the following pyscript variables:
        * `__name__`: __main__
        * `__file__`: script path (as typed, ~ will be expanded)
    * Only tab complete after redirection tokens if redirection is allowed
    * Made `CompletionError` exception available to non-argparse tab completion
    * Added `apply_style` to `CompletionError` initializer. It defaults to True, but can be set to False if
    you don't want the error text to have `ansi.style_error()` applied to it when printed.
* Other
    * Removed undocumented `py run` command since it was replaced by `run_pyscript` a while ago
    * Renamed `AutoCompleter` to `ArgparseCompleter` for clarity
    * Custom `EmptyStatement` exception is no longer part of the documented public API
* Notes
    * This is a beta release leading up to the 1.0.0 release
    * We intend no more breaking changes prior to 1.0.0
        * Just bug fixes, documentation updates, and enhancements

## 0.10.0 (February 7, 2020)
* Enhancements
    * Changed the default help text to make `help -v` more discoverable
    * **set** command now supports tab completion of values
    * Added `add_settable()` and `remove_settable()` convenience methods to update `self.settable` dictionary
    * Added convenience `ansi.fg` and `ansi.bg` enums of foreground and background colors
        * `ansi.style()` `fg` argument can now either be of type `str` or `ansi.fg`
        * `ansi.style()` `bg` argument can now either be of type `str` or `ansi.bg`
        * This supports IDE auto-completion of color names
        * The enums also support
            * `f-strings` and `format()` calls (e.g. `"{}hello{}".format(fg.blue, fg.reset)`)
            * string concatenation (e.g. `fg.blue + "hello" + fg.reset`)
* Breaking changes
    * Renamed `locals_in_py` attribute of `cmd2.Cmd` to `self_in_py`
    * The following public attributes of `cmd2.Cmd` are no longer settable at runtime by default:
        * `continuation_prompt`
        * `self_in_py`
        * `prompt`
    * `self.settable` changed to `self.settables`
        * It is now a Dict[str, Settable] instead of Dict[str, str]
        * setting onchange callbacks have a new method signature and must be added to the
          Settable instance in order to be called
    * Removed `cast()` utility function
    * Removed `ansi.FG_COLORS` and `ansi.BG_COLORS` dictionaries
        * Replaced with `ansi.fg` and `ansi.bg` enums providing similar but improved functionality
* Notes
    * This is an alpha release leading up to the 1.0.0 release
    * We intend no more breaking changes prior to 1.0.0
        * Just bug fixes, documentation updates, and enhancements

## 0.9.25 (January 26, 2020)
* Enhancements
    * Reduced what gets put in package downloadable from PyPI (removed irrelevant CI config files and such)

## 0.9.24 (January 23, 2020)
* Enhancements
    * Flushing stderr when setting the window title and printing alerts for better responsiveness in cases where
    stderr is not unbuffered.
    * Added function to truncate a single line to fit within a given display width. `cmd2.utils.truncate_line`
    supports characters with display widths greater than 1 and ANSI style sequences.
    * Added line truncation support to `cmd2.utils` text alignment functions.
    * Added support for Python 3.9 alpha

## 0.9.23 (January 9, 2020)
* Bug Fixes
    * Fixed bug where startup script containing a single quote in its file name was incorrectly quoted
    * Added missing implicit dependency on `setuptools` due to build with `setuptools_scm`
* Enhancements
    * Added dim text style support via `style()` function and `ansi.INTENSITY_DIM` setting.
* Breaking changes
    * Renamed the following `ansi` members for accuracy in what types of ANSI escape sequences are handled
        * `ansi.allow_ansi` -> `ansi.allow_style`
        * `ansi.ansi_safe_wcswidth()` -> `ansi.style_aware_wcswidth()`
        * `ansi.ansi_aware_write()` -> `ansi.style_aware_write()`
    * Renamed the following `ansi` members for clarification
        * `ansi.BRIGHT` -> `ansi.INTENSITY_BRIGHT`
        * `ansi.NORMAL` -> `ansi.INTENSITY_NORMAL`

## 0.9.22 (December 9, 2019)
* Bug Fixes
    * Fixed bug where a redefined `ansi.style_error` was not being used in all `cmd2` files
* Enhancements
    * Enabled line buffering when redirecting output to a file
    * Added `align_left()`, `align_center()`, and `align_right()` to utils.py. All 3 of these functions support
    ANSI escape sequences and characters with display widths greater than 1. They wrap `align_text()` which
    is also in utils.py.

## 0.9.21 (November 26, 2019)
* Bug Fixes
    * Fixed bug where pipe processes were not being stopped by Ctrl-C
    * Added exception handling to account for non-standard Python environments in which readline is not loaded
     dynamically from a shared library file
* Enhancements
    * Added `read_input()` function that is used to read from stdin. Unlike the Python built-in `input()`, it also has
    an argument to disable tab completion while input is being entered.
    * Added capability to override the argument parser class used by cmd2 built-in commands. See override_parser.py
    example for more details.
    * Added `end` argument to `pfeedback()` to be consistent with the other print functions like `poutput()`.
    * Added `apply_style` to `pwarning()`.
* Breaking changes
    * For consistency between all the print functions:
        * Made `end` and `chop` keyword-only arguments of `ppaged()`
        * `end` is always added to message in `ppaged()`

## 0.9.20 (November 12, 2019)
* Bug Fixes
    * Fixed bug where setting `use_ipython` to False removed ipy command from the entire `cmd2.Cmd` class instead of
    just the instance being created
    * Fix bug where cmd2 ran 'stty sane' command when stdin was not a terminal
* Enhancements
    * Send all startup script paths to run_script. Previously we didn't do this if the file was empty, but that
    showed no record of the run_script command in history.
    * Made it easier for developers to override `edit` command by having `do_history` no longer call `do_edit`. This
    also removes the need to exclude `edit` command from history list.
    * It is no longer necessary to set the `prog` attribute of an argparser with subcommands. cmd2 now automatically
    sets the prog value of it and all its subparsers so that all usage statements contain the top level command name
    and not sys.argv[0].
* Breaking changes
    * Some constants were moved from cmd2.py to constants.py
    * cmd2 command decorators were moved to decorators.py. If you were importing them via cmd2's \_\_init\_\_.py, then
    there will be no issues.

## 0.9.19 (October 14, 2019)
* Bug Fixes
    * Fixed `ValueError` exception which could occur when an old format persistent history file is loaded with new `cmd2`
* Enhancements
    * Improved displaying multiline CompletionErrors by indenting all lines

## 0.9.18 (October 1, 2019)
* Bug Fixes
    * Fixed bug introduced in 0.9.17 where help functions for hidden and disabled commands were not being filtered
    out as help topics
* Enhancements
    * `AutoCompleter` now handles argparse's mutually exclusive groups. It will not tab complete flag names or positionals
    for already completed groups. It also will print an error if you try tab completing a flag's value if the flag
    belongs to a completed group.
    * `AutoCompleter` now uses the passed-in parser's help formatter to generate hint text. This gives help and
    hint text for an argument consistent formatting.

## 0.9.17 (September 23, 2019)
* Bug Fixes
    * Fixed a bug when using WSL when all Windows paths have been removed from $PATH
    * Fixed a bug when running a cmd2 application on Linux without Gtk libraries installed
* Enhancements
    * No longer treating empty text scripts as an error condition
    * Allow dynamically extending a `cmd2.Cmd` object instance with a `do_xxx` method at runtime
    * Choices/Completer functions can now be passed a dictionary that maps command-line tokens to their
    argparse argument. This is helpful when one argument determines what is tab completed for another argument.
    If these functions have an argument called `arg_tokens`, then AutoCompleter will automatically pass this
    dictionary to them.
    * Added CompletionError class that can be raised during argparse-based tab completion and printed to the user
    * Added the following convenience methods
        - `Cmd.in_script()` - return whether a text script is running
        - `Cmd.in_pyscript()` - return whether a pyscript is running

## 0.9.16 (August 7, 2019)
* Bug Fixes
    * Fixed inconsistent parsing/tab completion behavior based on the value of `allow_redirection`. This flag is
    only meant to be a security setting that prevents redirection of stdout and should not alter parsing logic.
* Enhancements
    * Raise `TypeError` if trying to set choices/completions on argparse action that accepts no arguments
    * Create directory for the persistent history file if it does not already exist
    * Added `set_choices_function()`, `set_choices_method()`, `set_completer_function()`, and `set_completer_method()`
    to support cases where this functionality needs to be added to an argparse action outside of the normal
    `parser.add_argument()` call.
* Breaking Changes
    * Aliases and macros can no longer have the same name as a command

## 0.9.15 (July 24, 2019)
* Bug Fixes
    * Fixed exception caused by tab completing after an invalid subcommand was entered
    * Fixed bug where `history -v` was sometimes showing raw and expanded commands when they weren't different
    * Fixed bug where multiline commands were having leading and ending spaces stripped. This would mess up quoted
    strings that crossed multiple lines.
    * Fixed a bug when appending to the clipboard where contents were in reverse order
    * Fixed issue where run_pyscript failed if the script's filename had 2 or more consecutive spaces
    * Fixed issue where completer function of disabled command would still run
* Enhancements
    * Greatly simplified using argparse-based tab completion. The new interface is a complete overhaul that breaks
    the previous way of specifying completion and choices functions. See header of [argparse_custom.py](https://github.com/python-cmd2/cmd2/blob/master/cmd2/argparse_custom.py)
    for more information.
    * Enabled tab completion on multiline commands
* **Renamed Commands Notice**
    * The following commands were renamed in the last release and have been removed in this release
        * `load` - replaced by `run_script`
        * `_relative_load` - replaced by `_relative_run_script`
        * `pyscript` - replaced by `run_pyscript`
    * We apologize for any inconvenience, but the new names are more self-descriptive
        * Lots of end users were confused particularly about what exactly `load` should be loading
* Breaking Changes
    * Restored `cmd2.Cmd.statement_parser` to be a public attribute (no underscore)
        * Since it can be useful for creating [post-parsing hooks](https://cmd2.readthedocs.io/en/latest/features/hooks.html#postparsing-hooks)
    * Completely overhauled the interface for adding tab completion to argparse arguments. See enhancements for more details.
    * `ACArgumentParser` is now called `Cmd2ArgumentParser`
    * Moved `basic_complete` to utils.py
    * Made optional arguments on the following completer methods keyword-only:
    `delimiter_complete`, `flag_based_complete`, `index_based_complete`, `path_complete`, `shell_cmd_complete`
    * Renamed history option from `--output-file` to `--output_file`
    * Renamed `matches_sort_key` to `default_sort_key`. This value determines the default sort ordering of string
    results like alias, command, category, macro, settable, and shortcut names. Unsorted tab completion results
    also are sorted with this key. Its default value (ALPHABETICAL_SORT_KEY) performs a case-insensitive alphabetical
    sort, but it can be changed to a natural sort by setting the value to NATURAL_SORT_KEY.
    * `StatementParser` now expects shortcuts to be passed in as dictionary. This eliminates the step of converting the
    shortcuts dictionary into a tuple before creating `StatementParser`.
    * Renamed `Cmd.pyscript_name` to `Cmd.py_bridge_name`
    * Renamed `Cmd.pystate` to `Cmd.py_locals`
    * Renamed `PyscriptBridge` to `PyBridge`

## 0.9.14 (June 29, 2019)
* Enhancements
    * Added support for and testing with Python 3.8, starting with 3.8 beta
    * Improved information displayed during transcript testing
    * Added `ansi` module with functions and constants to support ANSI escape sequences which are used for things
    like applying style to text
    * Added support for applying styles (color, bold, underline) to text via `style()` function in `ansi` module
    * Added default styles to ansi.py for printing `success`, `warning`. and `error` text. These are the styles used
    by cmd2 and can be overridden to match the color scheme of your application.
    * Added `ansi_aware_write()` function to `ansi` module. This function takes into account the value of `allow_ansi`
    to determine if ANSI escape sequences should be stripped when not writing to a tty. See documentation for more
    information on the `allow_ansi` setting.
* Breaking Changes
    * Python 3.4 reached its [end of life](https://www.python.org/dev/peps/pep-0429/) on March 18, 2019 and is no longer supported by `cmd2`
        * If you need to use Python 3.4, you should pin your requirements to use `cmd2` 0.9.13
    * Made lots of changes to minimize the public API of the `cmd2.Cmd` class
        * Attributes and methods we do not intend to be public now all begin with an underscore
        * We make no API stability guarantees about these internal functions
    * Split `perror` into 2 functions:
        * `perror` - print a message to sys.stderr
        * `pexcept` - print Exception message to sys.stderr. If debug is true, print exception traceback if one exists
    * Signature of `poutput` and `perror` significantly changed
        * Removed color parameters `color`, `err_color`, and `war_color` from `poutput` and `perror`
            * See the docstrings of these methods or the [cmd2 docs](https://cmd2.readthedocs.io/en/latest/features/generating_output.html) for more info on applying styles to output messages
        * `end` argument is now keyword-only and cannot be specified positionally
        * `traceback_war` no longer exists as an argument since it isn't needed now that `perror` and `pexcept` exist
    * Moved `cmd2.Cmd.colors` to ansi.py and renamed it to `allow_ansi`. This is now an application-wide setting.
    * Renamed the following constants and moved them to ansi.py
        * `COLORS_ALWAYS` --> `ANSI_ALWAYS`
        * `COLORS_NEVER` --> `ANSI_NEVER`
        * `COLORS_TERMINAL` --> `ANSI_TERMINAL`
* **Renamed Commands Notice**
    * The following commands have been renamed. The old names will be supported until the next release.
        * `load` --> `run_script`
        * `_relative_load` --> `_relative_run_script`
        * `pyscript` --> `run_pyscript`

## 0.9.13 (June 14, 2019)
* Bug Fixes
    * Fixed issue where the wrong terminator was being appended by `Statement.expanded_command_line()`
    * Fixed issue where aliases and macros could not contain terminator characters in their values
    * History now shows what was typed for macros and not the resolved value by default. This is consistent with
    the behavior of aliases. Use the `expanded` or `verbose` arguments to `history` to see the resolved value for
    the macro.
    * Fixed parsing issue in case where output redirection appears before a pipe. In that case, the pipe was given
    precedence even though it appeared later in the command.
    * Fixed issue where quotes around redirection file paths were being lost in `Statement.expanded_command_line()`
    * Fixed a bug in how line numbers were calculated for transcript testing
    * Fixed issue where `_cmdloop()` suppressed exceptions by returning from within its `finally` code
    * Fixed UnsupportedOperation on fileno error when a shell command was one of the commands run while generating
    a transcript
    * Fixed bug where history was displaying expanded multiline commands when -x was not specified
* Enhancements
    * **Added capability to chain pipe commands and redirect their output (e.g. !ls -l | grep user | wc -l > out.txt)**
    * `pyscript` limits a command's stdout capture to the same period that redirection does.
    Therefore output from a command's postparsing and finalization hooks isn't saved in the StdSim object.
    * `StdSim.buffer.write()` now flushes when the wrapped stream uses line buffering and the bytes being written
    contain a newline or carriage return. This helps when `pyscript` is echoing the output of a shell command
    since the output will print at the same frequency as when the command is run in a terminal.
    * **ACArgumentParser** no longer prints complete help text when a parsing error occurs since long help messages
    scroll the actual error message off the screen.
    * Exceptions occurring in tab completion functions are now printed to stderr before returning control back to
    readline. This makes debugging a lot easier since readline suppresses these exceptions.
    * Added support for custom Namespaces in the argparse decorators. See description of `ns_provider` argument
    for more information.
    * Transcript testing now sets the `exit_code` returned from `cmdloop` based on Success/Failure
    * The history of entered commands previously was saved using the readline persistence mechanism,
    and only persisted if you had readline installed. Now history is persisted independent of readline; user
    input from previous invocations of `cmd2` based apps now shows in the `history` command.
    * Text scripts now run immediately instead of adding their commands to `cmdqueue`. This allows easy capture of
    the entire script's output.
    * Added member to `CommandResult` called `stop` which is the return value of `onecmd_plus_hooks` after it runs
    the given command line.
* Breaking changes
    * Replaced `unquote_redirection_tokens()` with `unquote_specific_tokens()`. This was to support the fix
    that allows terminators in alias and macro values.
    * Changed `Statement.pipe_to` to a string instead of a list
    * `preserve_quotes` is now a keyword-only argument in the argparse decorators
    * Refactored so that `cmd2.Cmd.cmdloop()` returns the `exit_code` instead of a call to `sys.exit()`
    It is now application developer's responsibility to treat the return value from `cmdloop()` accordingly
    * Only valid commands are persistent in history between invocations of `cmd2` based apps. Previously
    all user input was persistent in history. If readline is installed, the history available with the up and
    down arrow keys (readline history) may not match that shown in the `history` command, because `history`
    only tracks valid input, while readline history captures all input.
    * History is now persisted in a binary format, not plain text format. Previous history files are destroyed
    on first launch of a `cmd2` based app of version 0.9.13 or higher.
    * HistoryItem class is no longer a subclass of `str`. If you are directly accessing the `.history` attribute
    of a `cmd2` based app, you will need to update your code to use `.history.get(1).statement.raw` instead.
    * Removed internally used `eos` command that was used to keep track of when a text script's commands ended
    * Removed `cmd2` member called `_STOP_AND_EXIT` since it was just a boolean value that should always be True
    * Removed `cmd2` member called `_should_quit` since `PyBridge` now handles this logic
    * Removed support for `cmd.cmdqueue`
    * `allow_cli_args` is now an argument to __init__ instead of a `cmd2` class member
* **Python 3.4 EOL notice**
    * Python 3.4 reached its [end of life](https://www.python.org/dev/peps/pep-0429/) on March 18, 2019
    * This is the last release of `cmd2` which will support Python 3.4

## 0.9.12 (April 22, 2019)
* Bug Fixes
    * Fixed a bug in how redirection and piping worked inside ``py`` or ``pyscript`` commands
    * Fixed bug in `async_alert` where it didn't account for prompts that contained newline characters
    * Fixed path completion case when CWD is just a slash. Relative path matches were incorrectly prepended with a slash.
* Enhancements
    * Added ability to include command name placeholders in the message printed when trying to run a disabled command.
        * See docstring for ``disable_command()`` or ``disable_category()`` for more details.
    * Added instance attributes to customize error messages without having to override methods. Theses messages can
    also be colored.
        * `help_error` - the error that prints when no help information can be found
        * `default_error` - the error that prints when a non-existent command is run
    * The `with_argparser` decorators now add the Statement object created when parsing the command line to the
    `argparse.Namespace` object they pass to the `do_*` methods. It is stored in an attribute called `__statement__`.
    This can be useful if a command function needs to know the command line for things like logging.
    * Added a `-t` option to the `load` command for automatically generating a transcript based on a script file
    * When in a **pyscript**, the stdout and stderr streams of shell commands and processes being piped to are now
    captured and included in the ``CommandResult`` structure.
* Potentially breaking changes
    * The following commands now write to stderr instead of stdout when printing an error. This will make catching
    errors easier in pyscript.
        * ``do_help()`` - when no help information can be found
        * ``default()`` - in all cases since this is called when an invalid command name is run
        * ``_report_disabled_command_usage()`` - in all cases since this is called when a disabled command is run
    * Removed *** from beginning of error messages printed by `do_help()` and `default()`
    * Significantly refactored ``cmd.Cmd`` class so that all class attributes got converted to instance attributes, also:
        * Added ``allow_redirection``, ``terminators``, ``multiline_commands``, and ``shortcuts`` as optional arguments
        to ``cmd2.Cmd.__init__()``
        * A few instance attributes were moved inside ``StatementParser`` and properties were created for accessing them
    * ``self.pipe_proc`` is now called ``self.cur_pipe_proc_reader`` and is a ``ProcReader`` class.
    * Shell commands and commands being piped to while in a *pyscript* will function as if their output is going
    to a pipe and not a tty. This was necessary to be able to capture their output.
    * Removed `reserved_words` class attribute due to lack of use
    * Removed `keywords` instance attribute due to lack of use

## 0.9.11 (March 13, 2019)
* Bug Fixes
    * Fixed bug in how **history** command deals with multiline commands when output to a script
    * Fixed a bug when the ``with_argument_list`` decorator is called with the optional ``preserve_quotes`` argument
    * Fix bug in ``perror()`` where it would try to print an exception Traceback even if none existed
* Enhancements
    * Improvements to the **history** command
        * Simplified the display format and made it more similar to **bash**
        * Added **-x**, **--expanded** flag
            * output expanded commands instead of entered command (expands aliases, macros, and shortcuts)
        * Added **-v**, **--verbose** flag
            * display history and include expanded commands if they differ from the typed command
        * Added support for negative indices
    * Added ``matches_sort_key`` to override the default way tab completion matches are sorted
    * Added ``StdSim.pause_storage`` member which when True will cause ``StdSim`` to not save the output sent to it.
      See documentation for ``CommandResult`` in ``pyscript_bridge.py`` for reasons pausing the storage can be useful.
    * Added ability to disable/enable individual commands and entire categories of commands. When a command
      is disabled, it will not show up in the help menu or tab complete. If a user tries to run the command
      or call help on it, a command-specific message supplied by the developer will be printed. The following
      commands were added to support this feature.
        * ``enable_command()``
        * ``enable_category()``
        * ``disable_command()``
        * ``disable_category()``
* Potentially breaking changes
    * Made ``cmd2_app`` a positional and required argument of ``AutoCompleter`` since certain functionality now
    requires that it can't be ``None``.
    * ``AutoCompleter`` no longer assumes ``CompletionItem`` results are sorted. Therefore you should follow the
    ``cmd2`` convention of setting ``self.matches_sorted`` to True before returning the results if you have already
    sorted the ``CompletionItem`` list. Otherwise it will be sorted using ``self.matches_sort_key``.
    * Removed support for bash completion since this feature had slow performance. Also it relied on
    ``AutoCompleter`` which has since developed a dependency on ``cmd2`` methods.
    * Removed ability to call commands in ``pyscript`` as if they were functions (e.g. ``app.help()``) in favor
    of only supporting one ``pyscript`` interface. This simplifies future maintenance.
    * No longer supporting C-style comments. Hash (#) is the only valid comment marker.
    * No longer supporting comments embedded in a command. Only command line input where the first
    non-whitespace character is a # will be treated as a comment. This means any # character appearing
    later in the command will be treated as a literal. The same applies to a # in the middle of a multiline
    command, even if it is the first character on a line.
        * \# this is a comment
        * this # is not a comment

## 0.9.10 (February 22, 2019)
* Bug Fixes
    * Fixed unit test that hangs on Windows

## 0.9.9 (February 21, 2019)
* Bug Fixes
    * Fixed bug where the ``set`` command was not tab completing from the current ``settable`` dictionary.
* Enhancements
    * Changed edit command to use do_shell() instead of calling os.system()

## 0.9.8 (February 06, 2019)
* Bug Fixes
    * Fixed issue with echoing strings in StdSim. Because they were being sent to a binary buffer, line buffering
    was being ignored.
* Enhancements
    * Made quit() and exit() functions available to scripts run with pyscript. This allows those scripts to exit
    back to the console's prompt instead of exiting the whole application.

## 0.9.7 (January 08, 2019)
* Bug Fixes
    * Fixed bug when user chooses a zero or negative index when calling ``Cmd.select()``
    * Restored behavior where ``cmd_echo`` always starts as False in a py script. This was broken in 0.9.5.
* Enhancements
    * **cmdloop** now only attempts to register a custom signal handler for SIGINT if running in the main thread
    * commands run as a result of ``default_to_shell`` being **True** now run via ``do_shell()`` and are saved
    to history.
    * Added more tab completion to pyscript command.
* Deletions (potentially breaking changes)
    * Deleted ``Cmd.colorize()`` and ``Cmd._colorcodes`` which were deprecated in 0.9.5
    * Replaced ``dir_exe_only`` and  ``dir_only`` flags in ``path_complete`` with optional ``path_filter`` function
    that is used to filter paths out of completion results.
    * ``perror()`` no longer prepends "ERROR: " to the error message being printed

## 0.9.6 (October 13, 2018)
* Bug Fixes
    * Fixed bug introduced in 0.9.5 caused by backing up and restoring `self.prompt` in `pseudo_raw_input`.
      As part of this fix, continuation prompts will not be redrawn with `async_update_prompt` or `async_alert`.
* Enhancements
    * All platforms now depend on [wcwidth](https://pypi.python.org/pypi/wcwidth) to assist with asynchronous alerts.
    * Macros now accept extra arguments when called. These will be tacked onto the resolved command.
    * All cmd2 commands run via `py` now go through `onecmd_plus_hooks`.

## 0.9.5 (October 11, 2018)
* Bug Fixes
    * Fixed bug where ``get_all_commands`` could return non-callable attributes
    * Fixed bug where **alias** command was dropping quotes around arguments
    * Fixed bug where running help on argparse commands didn't work if they didn't support -h
    * Fixed transcript testing bug where last command in transcript has no expected output
    * Fixed bugs with how AutoCompleter and ArgparseFunctor handle argparse
    arguments with nargs=argparse.REMAINDER. Tab completion now correctly
    matches how argparse will parse the values. Command strings generated by
    ArgparseFunctor should now be compliant with how argparse expects
    REMAINDER arguments to be ordered.
    * Fixed bugs with how AutoCompleter handles flag prefixes. It is no
    longer hard-coded to use '-' and will check against the prefix_chars in
    the argparse object. Also, single-character tokens that happen to be a
    prefix char are not treated as flags by argparse and AutoCompleter now
    matches that behavior.
    * Fixed bug where AutoCompleter was not distinguishing between a negative number and a flag
    * Fixed bug where AutoCompleter did not handle -- the same way argparse does (all args after -- are non-options)
* Enhancements
    * Added ``exit_code`` attribute of ``cmd2.Cmd`` class
        * Enables applications to return a non-zero exit code when exiting from ``cmdloop``
    * ``ACHelpFormatter`` now inherits from ``argparse.RawTextHelpFormatter`` to make it easier
    for formatting help/description text
    * Aliases are now sorted alphabetically
    * The **set** command now tab completes settable parameter names
    * Added ``async_alert``, ``async_update_prompt``, and ``set_window_title`` functions
        * These allow you to provide feedback to the user in an asychronous fashion, meaning alerts can
        display when the user is still entering text at the prompt. See [async_printing.py](https://github.com/python-cmd2/cmd2/blob/master/examples/async_printing.py)
        for an example.
    * Cross-platform colored output support
        * ``colorama`` gets initialized properly in ``Cmd.__init()``
        * The ``Cmd.colors`` setting is no longer platform dependent and now has three values:
            * Terminal (default) - output methods do not strip any ANSI escape sequences when output is a terminal, but
            if the output is a pipe or a file the escape sequences are stripped
            * Always - output methods **never** strip ANSI escape sequences, regardless of the output destination
            * Never - output methods strip all ANSI escape sequences
    * Added ``macro`` command to create macros, which are similar to aliases, but can take arguments when called
    * All cmd2 command functions have been converted to use argparse.
    * Renamed argparse_example.py to decorator_example.py to help clarify its intent
* Deprecations
    * Deprecated the built-in ``cmd2`` support for colors including ``Cmd.colorize()`` and ``Cmd._colorcodes``
* Deletions (potentially breaking changes)
    * The ``preparse``, ``postparsing_precmd``, and ``postparsing_postcmd`` methods *deprecated* in the previous release
    have been deleted
        * The new application lifecycle hook system allows for registration of callbacks to be called at various points
        in the lifecycle and is more powerful and flexible than the previous system
    * ``alias`` is now a command with subcommands to create, list, and delete aliases. Therefore its syntax
      has changed. All current alias commands in startup scripts or transcripts will break with this release.
    * `unalias` was deleted since ``alias delete`` replaced it

## 0.9.4 (August 21, 2018)
* Bug Fixes
    * Fixed bug where ``preparse`` was not getting called
    * Fixed bug in parsing of multiline commands where matching quote is on another line
* Enhancements
    * Improved implementation of lifecycle hooks to support a plugin
      framework, see ``docs/hooks.rst`` for details.
    * New dependency on ``attrs`` third party module
    * Added ``matches_sorted`` member to support custom sorting of tab completion matches
    * Added [tab_autocomp_dynamic.py](https://github.com/python-cmd2/cmd2/blob/master/examples/tab_autocomp_dynamic.py) example
        * Demonstrates updating the argparse object during init instead of during class construction
* Deprecations
    * Deprecated the following hook methods, see ``hooks.rst`` for full details:
       * ``cmd2.Cmd.preparse()`` - equivalent functionality available
         via ``cmd2.Cmd.register_postparsing_hook()``
       * ``cmd2.Cmd.postparsing_precmd()`` - equivalent functionality available
         via ``cmd2.Cmd.register_postparsing_hook()``
       * ``cmd2.Cmd.postparsing_postcmd()`` - equivalent functionality available
         via ``cmd2.Cmd.register_postcmd_hook()``

## 0.8.9 (August 20, 2018)
* Bug Fixes
    * Fixed extra slash that could print when tab completing users on Windows

## 0.9.3 (July 12, 2018)
* Bug Fixes
    * Fixed bug when StatementParser ``__init__()`` was called with ``terminators`` equal to ``None``
    * Fixed bug when ``Cmd.onecmd()`` was called with a raw ``str``
* Enhancements
    * Added ``--clear`` flag to ``history`` command that clears both the command and readline history.
* Deletions
    * The ``CmdResult`` helper class which was *deprecated* in the previous release has now been deleted
        * It has been replaced by the improved ``CommandResult`` class

## 0.9.2 (June 28, 2018)
* Bug Fixes
    * Fixed issue where piping and redirecting did not work correctly with paths that had spaces
* Enhancements
    * Added ability to print a header above tab completion suggestions using `completion_header` member
    * Added ``pager`` and ``pager_chop`` attributes to the ``cmd2.Cmd`` class
        * ``pager`` defaults to **less -RXF** on POSIX and **more** on Windows
        * ``pager_chop`` defaults to **less -SRXF** on POSIX and **more** on Windows
    * Added ``chop`` argument to ``cmd2.Cmd.ppaged()`` method for displaying output using a pager
        * If ``chop`` is ``False``, then ``self.pager`` is used as the pager
        * Otherwise ``self.pager_chop`` is used as the pager
    * Greatly improved the [table_display.py](https://github.com/python-cmd2/cmd2/blob/master/examples/table_display.py) example
        * Now uses the new [tableformatter](https://github.com/python-tableformatter/tableformatter) module which looks better than ``tabulate``
* Deprecations
    * The ``CmdResult`` helper class is *deprecated* and replaced by the improved ``CommandResult`` class
        * ``CommandResult`` has the following attributes: **stdout**, **stderr**, and **data**
            * ``CmdResult`` had attributes of: **out**, **err**, **war**
        * ``CmdResult`` will be deleted in the next release

## 0.8.8 (June 28, 2018)
* Bug Fixes
    * Prevent crashes that could occur attempting to open a file in non-existent directory or with very long filename
* Enhancements
    * `display_matches` is no longer restricted to delimited strings

## 0.9.1 (May 28, 2018)
* Bug Fixes
    * fix packaging error for 0.8.x versions (yes we had to deploy a new version
      of the 0.9.x series to fix a packaging error with the 0.8.x version)

## 0.9.0 (May 28, 2018)
* Bug Fixes
    * If self.default_to_shell is true, then redirection and piping are now properly passed to the shell. Previously it was truncated.
    * Submenus now call all hooks, it used to just call precmd and postcmd.
* Enhancements
    * Automatic completion of ``argparse`` arguments via ``cmd2.argparse_completer.AutoCompleter``
        * See the [tab_autocompletion.py](https://github.com/python-cmd2/cmd2/blob/master/examples/tab_autocompletion.py) example for a demonstration of how to use this feature
    * ``cmd2`` no longer depends on the ``six`` module
    * ``cmd2`` is now a multi-file Python package instead of a single-file module
    * New pyscript approach that provides a pythonic interface to commands in the cmd2 application.
    * Switch command parsing from pyparsing to custom code which utilizes shlex.
        * The object passed to do_* methods has changed. It no longer is the pyparsing object, it's a new Statement object, which is a subclass of ``str``. The statement object has many attributes which give you access to various components of the parsed input. If you were using anything but the string in your do_* methods, this change will require you to update your code.
        * ``commentGrammers`` is no longer supported or available. Comments are C-style or python style.
        * Input redirection no longer supported. Use the load command instead.
        * ``multilineCommand`` attribute is ``now multiline_command``
        * ``identchars`` is now ignored. The standardlibrary cmd uses those characters to split the first "word" of the input, but cmd2 hasn't used those for a while, and the new parsing logic parses on whitespace, which has the added benefit of full unicode support, unlike cmd or prior versions of cmd2.
        * ``set_posix_shlex`` function and ``POSIX_SHLEX`` variable have been removed. Parsing behavior is now always the more forgiving ``posix=false``.
        * ``set_strip_quotes`` function and ``STRIP_QUOTES_FOR_NON_POSIX`` have been removed. Quotes are stripped from arguments when presented as a list (a la ``sys.argv``), and present when arguments are presented as a string (like the string passed to do_*).
* Changes
    * ``strip_ansi()`` and ``strip_quotes()`` functions have moved to new utils module
    * Several constants moved to new constants module
    * Submenu support has been moved to a new [cmd2-submenu](https://github.com/python-cmd2/cmd2-submenu) plugin. If you use submenus, you will need to update your dependencies and modify your imports.
* Deletions (potentially breaking changes)
    * Deleted all ``optparse`` code which had previously been deprecated in release 0.8.0
        * The ``options`` decorator no longer exists
        * All ``cmd2`` code should be ported to use the new ``argparse``-based decorators
        * See the [Argument Processing](http://cmd2.readthedocs.io/en/latest/argument_processing.html) section of the documentation for more information on these decorators
        * Alternatively, see the [argparse_example.py](https://github.com/python-cmd2/cmd2/blob/master/examples/argparse_example.py)
    * Deleted ``cmd_with_subs_completer``, ``get_subcommands``, and ``get_subcommand_completer``
        * Replaced by default AutoCompleter implementation for all commands using argparse
    * Deleted support for old method of calling application commands with ``cmd()`` and ``self``
    * ``cmd2.redirector`` is no longer supported. Output redirection can only be done with '>' or '>>'
    * Deleted ``postparse()`` hook since it was redundant with ``postparsing_precmd``
* Python 2 no longer supported
    * ``cmd2`` now supports Python 3.4+
* Known Issues
    * Some developers have noted very slow performance when importing the ``cmd2`` module. The issue
    it intermittent, and investigation of the root cause is ongoing.

## 0.8.6 (May 27, 2018)
* Bug Fixes
    * Commands using the @with_argparser_and_unknown_args were not correctly recognized when tab completing
    * Fixed issue where completion display function was overwritten when a submenu quits
    * Fixed ``AttributeError`` on Windows when running a ``select`` command cause by **pyreadline** not implementing ``remove_history_item``
* Enhancements
    * Added warning about **libedit** variant of **readline** not being supported on macOS
    * Added tab completion of alias names in value field of **alias** command
    * Enhanced the ``py`` console in the following ways
        * Added tab completion of Python identifiers instead of **cmd2** commands
        * Separated the ``py`` console history from the **cmd2** history

## 0.8.5 (April 15, 2018)
* Bug Fixes
    * Fixed a bug with all argument decorators where the wrapped function wasn't returning a value and thus couldn't cause the cmd2 app to quit

* Enhancements
    * Added support for verbose help with -v where it lists a brief summary of what each command does
    * Added support for categorizing commands into groups within the help menu
        * See the [Grouping Commands](http://cmd2.readthedocs.io/en/latest/argument_processing.html?highlight=verbose#grouping-commands) section of the docs for more info
        * See [help_categories.py](https://github.com/python-cmd2/cmd2/blob/master/examples/help_categories.py) for an example
    * Tab completion of paths now supports ~user user path expansion
    * Simplified implementation of various tab completion functions so they no longer require ``ctypes``
    * Expanded documentation of ``display_matches`` list to clarify its purpose. See cmd2.py for this documentation.
    * Adding opening quote to tab completion if any of the completion suggestions have a space.

* **Python 2 EOL notice**
    * This is the last release where new features will be added to ``cmd2`` for Python 2.7
    * The 0.9.0 release of ``cmd2`` will support Python 3.4+ only
    * Additional 0.8.x releases may be created to supply bug fixes for Python 2.7 up until August 31, 2018
    * After August 31, 2018 not even bug fixes will be provided for Python 2.7

## 0.8.4 (April 10, 2018)
* Bug Fixes
    * Fixed conditional dependency issue in setup.py that was in 0.8.3.

## 0.8.3 (April 09, 2018)
* Bug Fixes
    * Fixed ``help`` command not calling functions for help topics
    * Fixed not being able to use quoted paths when redirecting with ``<`` and ``>``

* Enhancements
    * Tab completion has been overhauled and now supports completion of strings with quotes and spaces.
    * Tab completion will automatically add an opening quote if a string with a space is completed.
    * Added ``delimiter_complete`` function for tab completing delimited strings
    * Added more control over tab completion behavior including the following flags. The use of these flags is documented in cmd2.py
        * ``allow_appended_space``
        * ``allow_closing_quote``
    * Due to the tab completion changes, non-Windows platforms now depend on [wcwidth](https://pypi.python.org/pypi/wcwidth).
    * An alias name can now match a command name.
    * An alias can now resolve to another alias.

* Attribute Changes (Breaks backward compatibility)
    * ``exclude_from_help`` is now called ``hidden_commands`` since these commands are hidden from things other than help, including tab completion
        * This list also no longer takes the function names of commands (``do_history``), but instead uses the command names themselves (``history``)
    * ``excludeFromHistory`` is now called ``exclude_from_history``
    * ``cmd_with_subs_completer()`` no longer takes an argument called ``base``. Adding tab completion to subcommands has been simplified to declaring it in the
    subcommand parser's default settings. This easily allows arbitrary completers like path_complete to be used.
    See [subcommands.py](https://github.com/python-cmd2/cmd2/blob/master/examples/subcommands.py) for an example of how to use
    tab completion in subcommands. In addition, the docstring for ``cmd_with_subs_completer()`` offers more details.


## 0.8.2 (March 21, 2018)

* Bug Fixes
    * Fixed a bug in tab completion of command names within sub-menus
    * Fixed a bug when using persistent readline history in Python 2.7
    * Fixed a bug where the ``AddSubmenu`` decorator didn't work with a default value for ``shared_attributes``
    * Added a check to ``ppaged()`` to only use a pager when running in a real fully functional terminal
* Enhancements
    * Added [quit_on_sigint](http://cmd2.readthedocs.io/en/latest/settingchanges.html#quit-on-sigint) attribute to enable canceling current line instead of quitting when Ctrl+C is typed
    * Added possibility of having readline history preservation in a SubMenu
    * Added [table_display.py](https://github.com/python-cmd2/cmd2/blob/master/examples/table_display.py) example to demonstrate how to display tabular data
    * Added command aliasing with ``alias`` and ``unalias`` commands
    * Added the ability to load an initialization script at startup
        * See [alias_startup.py](https://github.com/python-cmd2/cmd2/blob/master/examples/alias_startup.py) for an example
    * Added a default SIGINT handler which terminates any open pipe subprocesses and re-raises a KeyboardInterrupt
    * For macOS, will load the ``gnureadline`` module if available and ``readline`` if not

## 0.8.1 (March 9, 2018)

* Bug Fixes
    * Fixed a bug if a non-existent **do_*** method was added to the ``exclude_from_help`` list
    * Fixed a bug in a unit test which would fail if your home directory was empty on a Linux system
    * Fixed outdated help text for the **edit** command
    * Fixed outdated [remove_unused.py](https://github.com/python-cmd2/cmd2/blob/master/examples/remove_unused.py)
* Enhancements
    * Added support for sub-menus.
        * See [submenus.py](https://github.com/python-cmd2/cmd2/blob/master/examples/submenus.py) for an example of how to use it
    * Added option for persistent readline history
        * See [persistent_history.py](https://github.com/python-cmd2/cmd2/blob/master/examples/persistent_history.py) for an example
        * See the [Searchable command history](http://cmd2.readthedocs.io/en/latest/freefeatures.html#searchable-command-history) section of the documentation for more info
    * Improved PyPI packaging by including unit tests and examples in the tarball
    * Improved documentation to make it more obvious that **poutput()** should be used instead of **print()**
    * ``exclude_from_help`` and ``excludeFromHistory`` are now instance instead of class attributes
    * Added flag and index based tab completion helper functions
        * See [tab_completion.py](https://github.com/python-cmd2/cmd2/blob/master/examples/tab_completion.py)
    * Added support for displaying output which won't fit on the screen via a pager using ``ppaged()``
        * See [paged_output.py](https://github.com/python-cmd2/cmd2/blob/master/examples/paged_output.py)
* Attributes Removed (**can cause breaking changes**)
    * ``abbrev`` - Removed support for abbreviated commands
        * Good tab completion makes this unnecessary and its presence could cause harmful unintended actions
    * ``case_insensitive`` - Removed support for case-insensitive command parsing
        * Its presence wasn't very helpful and could cause harmful unintended actions

## 0.8.0 (February 1, 2018)
* Bug Fixes
    * Fixed unit tests on Python 3.7 due to changes in how re.escape() behaves in Python 3.7
    * Fixed a bug where unknown commands were getting saved in the history
* Enhancements
    * Three new decorators for **do_*** commands to make argument parsing easier
        * **with_argument_list** decorator to change argument type from str to List[str]
            * **do_*** commands get a single argument which is a list of strings, as pre-parsed by shlex.split()
        * **with_arparser** decorator for strict argparse-based argument parsing of command arguments
            * **do_*** commands get a single argument which is the output of argparse.parse_args()
        * **with_argparser_and_unknown_args** decorator for argparse-based argument parsing, but allows unknown args
            * **do_*** commands get two arguments, the output of argparse.parse_known_args()
    *  See the [Argument Processing](http://cmd2.readthedocs.io/en/latest/argument_processing.html) section of the documentation for more information on these decorators
        * Alternatively, see the [argparse_example.py](https://github.com/python-cmd2/cmd2/blob/master/examples/argparse_example.py)
        and [arg_print.py](https://github.com/python-cmd2/cmd2/blob/master/examples/arg_print.py) examples
    * Added support for Argparse subcommands when using the **with_argument_parser** or **with_argparser_and_unknown_args** decorators
        * See [subcommands.py](https://github.com/python-cmd2/cmd2/blob/master/examples/subcommands.py) for an example of how to use subcommands
        * Tab completion of subcommand names is automatically supported
    * The **__relative_load** command is now hidden from the help menu by default
        * This command is not intended to be called from the command line, only from within scripts
    * The **set** command now has an additional **-a/--all** option to also display read-only settings
    * The **history** command can now run, edit, and save prior commands, in addition to displaying prior commands.
    * The **history** command can now automatically generate a transcript file for regression testing
        * This makes creating regression tests for your ``cmd2`` application trivial
* Commands Removed
    * The **cmdenvironment** has been removed and its functionality incorporated into the **-a/--all** argument to **set**
    * The **show** command has been removed.  Its functionality has always existing within **set** and continues to do so
    * The **save** command has been removed. The capability to save commands is now part of the **history** command.
    * The **run** command has been removed. The capability to run prior commands is now part of the **history** command.
* Other changes
    * The **edit** command no longer allows you to edit prior commands. The capability to edit prior commands is now part of the **history** command. The **edit** command still allows you to edit arbitrary files.
    * the **autorun_on_edit** setting has been removed.
    * For Python 3.4 and earlier, ``cmd2`` now has an additional dependency on the ``contextlib2`` module
* Deprecations
    * The old **options** decorator for optparse-based argument parsing is now *deprecated*
        * The old decorator is still present for now, but will be removed in a future release
        * ``cmd2`` no longer includes **optparse.make_option**, so if your app needs it import directly from optparse

## 0.7.9 (January 4, 2018)

* Bug Fixes
    * Fixed a couple broken examples
* Enhancements
    * Improved documentation for modifying shortcuts (command aliases)
    * Made ``pyreadline`` a dependency on Windows to ensure tab completion works
* Other changes
    * Abandoned official support for Python 3.3.  It should still work, just don't have an easy way to test it anymore.

## 0.7.8 (November 8, 2017)

* Bug Fixes
    * Fixed ``poutput()`` so it can print an integer zero and other **falsy** things
    * Fixed a bug which was causing autodoc to fail for building docs on Readthedocs
    * Fixed bug due to ``pyperclip`` dependency radically changing its project structure in latest version
* Enhancements
    * Improved documentation for user-settable environment parameters
    * Improved documentation for overriding the default supported comment styles
    * Added ``runcmds_plus_hooks()`` method to run multiple commands w/o a cmdloop

## 0.7.7 (August 25, 2017)

* Bug Fixes
    * Added workaround for bug which occurs in Python 2.7 on Linux when ``pygtk`` is installed
    * ``pfeedback()`` now honors feedback_to_output setting and won't redirect when it is ``False``
    * For ``edit`` command, both **editor** and **filename** can now have spaces in the name/path
    * Fixed a bug which occurred when stdin was a pipe instead of a tty due to input redirection
* Enhancements
    * ``feedback_to_output`` now defaults to ``False`` so info like command timing won't redirect
    * Transcript regular expressions now have predictable, tested, and documented behavior
        * This makes a breaking change to the format and expectations of transcript testing
        * The prior behavior removed whitespace before making the comparison, now whitespace must match exactly
        * Prior version did not allow regexes with whitespace, new version allows any regex
    * Improved display for ``load`` command and input redirection when **echo** is ``True``

## 0.7.6 (August 11, 2017)

* Bug Fixes
    * Case-sensitive command parsing was completely broken and has been fixed
    * ``<Ctrl>+d`` now properly quits when case-sensitive command parsing is enabled
    * Fixed some pyperclip clipboard interaction bugs on Linux
    * Fixed some timing bugs when running unit tests in parallel by using monkeypatch
* Enhancements
    * Enhanced tab completion of cmd2 command names to support case-insensitive completion
    * Added an example showing how to remove unused commands
    * Improved how transcript testing handles prompts with ANSI escape codes by stripping them
    * Greatly improved implementation for how command output gets piped to a shell command

## 0.7.5 (July 8, 2017)

* Bug Fixes
    * `case_insensitive` is no longer a runtime-settable parameter, but it was still listed as such
    * Fixed a recursive loop bug when abbreviated commands are enabled and it could get stuck in the editor forever
        * Added additional command abbreviations to the "exclude from history" list
    * Fixed argparse_example.py and pirate.py examples and transcript_regex.txt transcript
    * Fixed a bug in a unit test which occurred under unusual circumstances
* Enhancements
    * Organized all attributes used to configure the ParserManager into a single location
    * Set the default value of `abbrev` to `False` (which controls whether or not abbreviated commands are allowed)
        * With good tab completion of command names, using abbreviated commands isn't particularly useful
        * And it can create complications if you are't careful
    * Improved implementation of `load` to use command queue instead of nested inner loop

## 0.7.4 (July 3, 2017)

* Bug fixes
    * Fixed a couple bugs in interacting with pastebuffer/clipboard on macOS and Linux
    * Fixed a couple bugs in edit and save commands if called when history is empty
    * Ability to pipe ``cmd2`` command output to a shell command is now more reliable, particularly on Windows
    * Fixed a bug in ``pyscript`` command on Windows related to ``\`` being interpreted as an escape
* Enhancements
    * Ensure that path and shell command tab completion results are alphabetically sorted
    * Removed feature for load command to load scripts from URLS
        * It didn't work, there were no unit tests, and it felt out of place
    * Removed presence of a default file name and default file extension
        * These also strongly felt out of place
        * ``load`` and ``_relative_load`` now require a file path
        * ``edit`` and ``save`` now use a temporary file if a file path isn't provided
    * ``load`` command has better error checking and reporting
    * Clipboard copy and paste functionality is now handled by the **pyperclip** module
    * ``shell`` command now supports redirection and piping of output
    * Added a lot of unit tests
* Other changes
    * Removed pause command
    * Added a dependency on the **pyperclip** module

## 0.7.3 (June 23, 2017)

* Bug fixes
    * Fixed a bug in displaying a span of history items when only an end index is supplied
    * Fixed a bug which caused transcript test failures to display twice
* Enhancements
    * Added the ability to exclude commands from the help menu (**eof** included by default)
    * Redundant **list** command removed and features merged into **history** command
    * Added **pyscript** command which supports tab completion and running Python scripts with arguments
    * Improved tab completion of file system paths, command names, and shell commands
        * Thanks to Kevin Van Brunt for all of the help with debugging and testing this
    * Changed default value of USE_ARG_LIST to True - this affects the beavhior of all **@options** commands
        * **WARNING**: This breaks backwards compatibility, to restore backwards compatibility, add this to the
          **__init__()** method in your custom class derived from cmd2.Cmd:
            * cmd2.set_use_arg_list(False)
        * This change improves argument parsing for all new applications
    * Refactored code to encapsulate most of the pyparsing logic into a ParserManager class

## 0.7.2 (May 22, 2017)

* Added a MANIFEST.ini file to make sure a few extra files get included in the PyPI source distribution

## 0.7.1 (May 22, 2017)

* Bug fixes
    * ``-`` wasn't being treated as a legal character
    * The allow_cli_args attribute wasn't properly disabling parsing of args at invocation when False
    * py command wasn't allowing scripts which used *cmd* function prior to entering an interactive Python session
    * Don't throw exception when piping output to a shell command
    * Transcript testing now properly calls ``preloop`` before and ``postloop`` after
    * Fixed readline bug related to ANSI color escape codes in the prompt
* Added CONTRIBUTING.md and CODE_OF_CONDUCT.md files
* Added unicode parsing unit tests and listed unicode support as a feature when using Python 3
* Added more examples and improved documentation
    * Example for how use cmd2 in a way where it doesn't own the main loop so it can integrate with external event loops
    * Example for how to use argparse for parsing command-line args at invocation
    * Example for how to use the **py** command to run Python scripts which use conditional control flow
    * Example of how to use regular expressions in a transcript test
* Added CmdResult namedtumple for returning and storing results
* Added local file system path completion for ``edit``, ``load``, ``save``, and ``shell`` commands
* Add shell command completion for ``shell`` command or ``!`` shortcut
* Abbreviated multiline commands are no longer allowed (they never worked correctly anyways)

## 0.7.0 (February 23, 2017)

* Refactored to use six module for a unified codebase which supports both Python 2 and Python 3
* Stabilized on all platforms (Windows, Mac, Linux) and all supported Python versions (2.7, 3.3, 3.4, 3.5, 3.6, PyPy)
* Added lots of unit tests and fixed a number of bugs
* Improved documentation and moved it to cmd2.readthedocs.io


## 0.6.9 (October 3, 2016)

* Support Python 3 input()
* Fix subprocess.mswindows bug
* Add Python3.6 support
* Drop distutils from setup.py


## 0.6.8 (December 9, 2014)

* better editor checking (by Ian Cordascu)


## 0.6.6.1 (August 14, 2013)

* No changes to code trunk.  Generated sdist from Python 2.7 to avoid 2to3 changes being applied to source.  (Issue https://bitbucket.org/catherinedevlin/cmd2/issue/6/packaging-bug)


## 0.6.6 (August 6, 2013)

* Added fix by bitbucket.org/desaintmartin to silence the editor check.  bitbucket.org/catherinedevlin/cmd2/issue/1/silent-editor-check


## 0.6.5.1 (March 18, 2013)

* Bugfix for setup.py version check for Python 2.6, contributed by Tomaz Muraus (https://bitbucket.org/kami)


## 0.6.5 (February 29, 2013)

* Belatedly began a NEWS.txt
* Changed pyparsing requirement for compatibility with Python version (2 vs 3)<|MERGE_RESOLUTION|>--- conflicted
+++ resolved
@@ -2,18 +2,11 @@
 * Bug Fixes
     * Corrected issue where the actual new value was not always being printed in do_set. This occurred in cases where
       the typed value differed from what the setter had converted it to.
-<<<<<<< HEAD
-    * Fixed bug where ANSI style sequences were not correctly handled in `utils.truncate_line()`.
-* Changes
-    * `categorize()` moved from `decorators.py` to `utils.py`. It is imported by the package `__init__.py`
-      and therefore is not likely to cause issues for users of the library.
-=======
     * Fixed bug where ANSI style sequences were not correctly handled in `utils.truncate_line()`. 
     * Fixed bug where pyscripts could edit `cmd2.Cmd.py_locals` dictionary.
     * Fixed bug where cmd2 set `sys.path[0]` for a pyscript to cmd2's working directory instead of the 
     script file's directory.
     * Fixed bug where `sys.path` was not being restored after a pyscript ran.
->>>>>>> 22de8583
 * Enhancements
     * Renamed set command's `-l/--long` flag to `-v/--verbose` for consistency with help and history commands.
     * Setting the following pyscript variables:
