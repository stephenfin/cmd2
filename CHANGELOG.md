<<<<<<< HEAD
## 2.0.0 (TBD)
* Breaking changes
    * Argparse Completion / Settables
        * Replaced `choices_function` / `choices_method` with `choices_provider`.
        * Replaced `completer_function` / `completer_method` with `completer`.
        * ArgparseCompleter now always passes `cmd2.Cmd` or `CommandSet` instance as the first positional
        argument` to choices_provider and completer functions.
    * Moved `basic_complete` from utils into `cmd2.Cmd` class.
    * Moved `CompletionError` to exceptions.py
    * ``Namespace.__statement__`` has been removed. Use `Namespace.cmd2_statement.get()` instead.
* Enhancements
    * Added support for custom tab completion and up-arrow input history to `cmd2.Cmd2.read_input`.
      See [read_input.py](https://github.com/python-cmd2/cmd2/blob/master/examples/read_input.py)
      for an example.
=======
## 1.4.1 (TBD, 2020)
* Bug Fixes
    * Fixed bug where setting `always_show_hint=True` did not show a hint when completing `Settables`
>>>>>>> baf03920

## 1.4.0 (November 11, 2020)
* Bug Fixes
    * Fixed tab completion crash on Windows
* Enhancements
    * Changed how multiline doc string help is formatted to match style of other help messages

## 1.3.11 (October 1, 2020)
* Bug Fixes
    * Fixed issue where quoted redirectors and terminators in aliases and macros were not being
    restored when read from a startup script.
    * Fixed issue where instantiating more than one cmd2-based class which uses the `@as_subcommand_to`
    decorator resulted in duplicated help text in the base command the subcommands belong to.

## 1.3.10 (September 17, 2020)
* Enhancements
    * Added user-settable option called `always_show_hint`. If True, then tab completion hints will always
    display even when tab completion suggestions print. Arguments whose help or hint text is suppressed will
    not display hints even when this setting is True.
    * argparse tab completion now groups flag names which run the same action. Optional flags are wrapped
    in brackets like it is done in argparse usage text.
    * default category decorators are now heritable by default and will propagate the category down the
    class hierarchy until overridden. There's a new optional flag to set heritable to false.
    * Added `--silent` flag to `alias/macro create`. If used, then no confirmation message will be printed
    when aliases and macros are created or overwritten.
    * Added `--with_silent` flag to `alias/macro list`. Use this option when saving to a startup script
    that should silently create aliases and macros.
* Bug Fixes
    * Fixed issue where flag names weren't always sorted correctly in argparse tab completion

## 1.3.9 (September 03, 2020)
* Breaking Changes
    * `CommandSet.on_unregister()` is now called as first step in unregistering a `CommandSet` and not
    the last. `CommandSet.on_unregistered()` is now the last step.
* Enhancements
    * Added `CommandSet.on_registered()`. This is called by `cmd2.Cmd` after a `CommandSet` is registered
    and all its commands have been added to the CLI.
    * Added `CommandSet.on_unregistered()`. This is called by `cmd2.Cmd` after a `CommandSet` is unregistered
    and all its commands have been removed from the CLI.

## 1.3.8 (August 28, 2020)
* Bug Fixes
    * Fixed issue where subcommand added with `@as_subcommand_to` decorator did not display help
    when called with `-h/--help`.
* Enhancements
    * `add_help=False` no longer has to be passed to parsers used in `@as_subcommand_to` decorator.
      Only pass this if your subcommand should not have the `-h/--help` help option (as stated in
      argparse documentation).

## 1.3.7 (August 27, 2020)
* Bug Fixes
    * Fixes an issue introduced in 1.3.0 with processing command strings containing terminator/separator 
      character(s) that are manually passed to a command that uses argparse.

## 1.3.6 (August 27, 2020)
* Breaking changes
    * The functions cmd2 adds to Namespaces (`get_statement()` and `get_handler()`) are now 
    `Cmd2AttributeWrapper` objects named `cmd2_statement` and `cmd2_handler`. This makes it
    easy to filter out which attributes in an `argparse.Namespace` were added by `cmd2`.
* Deprecations
    * ``Namespace.__statement__`` will be removed in `cmd2` 2.0.0. Use `Namespace.cmd2_statement.get()`
    going forward.

## 1.3.5 (August 25, 2020)
* Bug Fixes
    * Fixed `RecursionError` when printing an `argparse.Namespace` caused by custom attribute cmd2 was adding
* Enhancements
    * Added `get_statement()` function to `argparse.Namespace` which returns `__statement__` attribute

## 1.3.4 (August 20, 2020)
* Bug Fixes
    * Fixed `AttributeError` when `CommandSet` that uses `as_subcommand_to` decorator is loaded during
    `cmd2.Cmd.__init__()`.
* Enhancements
    * Improved exception messages when using mock without `spec=True`.
    See [testing](https://cmd2.readthedocs.io/en/latest/testing.html) documentation for more details on testing
    cmd2-based applications with mock.

## 1.3.3 (August 13, 2020)
* Breaking changes
    * CommandSet command functions (do_, complete_, help_) will no longer have the cmd2 app
      passed in as the first parameter after `self` since this is already a class member.
    * Renamed `install_command_set()` and `uninstall_command_set()` to `register_command_set()` and 
      `unregister_command_set()` for better name consistency.
* Bug Fixes
    * Fixed help formatting bug in `Cmd2ArgumentParser` when `metavar` is a tuple
    * Fixed tab completion bug when using `CompletionItem` on an argument whose `metavar` is a tuple
    * Added explicit testing against python 3.5.2 for Ubuntu 16.04, and 3.5.3 for Debian 9
    * Added fallback definition of typing.Deque (taken from 3.5.4)
    * Removed explicit type hints that fail due to a bug in 3.5.2 favoring comment-based hints instead
    * When passing a ns_provider to an argparse command, will now attempt to resolve the correct
      CommandSet instance for self. If not, it'll fall back and pass in the cmd2 app
* Other 
    * Added missing doc-string for new cmd2.Cmd __init__ parameters 
      introduced by CommandSet enhancement

## 1.3.2 (August 10, 2020)
* Bug Fixes
    * Fixed `prog` value of subcommands added with `as_subcommand_to()` decorator.
    * Fixed missing settings in subcommand parsers created with `as_subcommand_to()` decorator. These settings
      include things like description and epilog text.
    * Fixed issue with CommandSet auto-discovery only searching direct sub-classes
* Enhancements
    * Added functions to fetch registered CommandSets by type and command name

## 1.3.1 (August 6, 2020)
* Bug Fixes
    * Fixed issue determining whether an argparse completer function required a reference to a containing
      CommandSet. Also resolves issues determining the correct CommandSet instance when calling the argparse 
      argument completer function.  Manifested as a TypeError when using `cmd2.Cmd.path_complete` as a completer 
      for an argparse-based command defined in a CommandSet

## 1.3.0 (August 4, 2020)
* Enhancements
    * Added CommandSet - Enables defining a separate loadable module of commands to register/unregister
      with your cmd2 application.
* Other
    * Marked with_argparser_and_unknown_args pending deprecation and consolidated implementation into
      with_argparser 

## 1.2.1 (July 14, 2020)
* Bug Fixes
    * Relax minimum version of `importlib-metadata` to >= 1.6.0 when using Python < 3.8

## 1.2.0 (July 13, 2020)
* Bug Fixes
    * Fixed `typing` module compatibility issue with Python 3.5 prior to 3.5.4 
* Enhancements
    * Switched to getting version using `importlib.metadata` instead of using `pkg_resources`
        * Improves `cmd2` application launch time on systems that have a lot of Python packages on `sys.path`
        * Added dependency on `importlib_metadata` when running on versions of Python prior to 3.8

## 1.1.0 (June 6, 2020)
* Bug Fixes
    * Fixed issue where subcommand usage text could contain a subcommand alias instead of the actual name
    * Fixed bug in `ArgparseCompleter` where `fill_width` could become negative if `token_width` was large 
      relative to the terminal width.
* Enhancements
    * Made `ipy` consistent with `py` in the following ways
        * `ipy` returns whether any of the commands run in it returned True to stop command loop
        * `Cmd.in_pyscript()` returns True while in `ipy`.
        * Starting `ipy` when `Cmd.in_pyscript()` is already True is not allowed.
    * `with_argument_list`, `with_argparser`, and `with_argparser_and_unknown_args` wrappers now pass
      `kwargs` through to their wrapped command function.
    * Added `table_creator` module for creating richly formatted tables. This module is in beta and subject
      to change.
        * See [table_creation](https://cmd2.readthedocs.io/en/latest/features/table_creation.html)
          documentation for an overview.
        * See [table_creation.py](https://github.com/python-cmd2/cmd2/blob/master/examples/table_creation.py)
          for an example.
    * Added the following exceptions to the public API
        * `SkipPostcommandHooks` - Custom exception class for when a command has a failure bad enough to skip
          post command hooks, but not bad enough to print the exception to the user.
        * `Cmd2ArgparseError` - A `SkipPostcommandHooks` exception for when a command fails to parse its arguments.
          Normally argparse raises a `SystemExit` exception in these cases. To avoid stopping the command
          loop, catch the `SystemExit` and raise this instead. If you still need to run post command hooks
          after parsing fails, just return instead of raising an exception.
    * Added explicit handling of `SystemExit`. If a command raises this exception, the command loop will be
      gracefully stopped.
    
## 1.0.2 (April 06, 2020)
* Bug Fixes
    * Ctrl-C now stops a running text script instead of just the current `run_script` command
* Enhancements
    * `do_shell()` now saves the return code of the command it runs in `self.last_result` for use in pyscripts

## 1.0.1 (March 13, 2020)
* Bug Fixes
    * Fixed issue where postcmd hooks were running after an `argparse` exception in a command.

## 1.0.0 (March 1, 2020)
* Enhancements
    * The documentation at [cmd2.rftd.io](https://cmd2.readthedocs.io) received a major overhaul
* Other
    * Moved [categorize](https://cmd2.readthedocs.io/en/latest/api/utils.html#miscellaneous) utility function from **decorators** module to **utils** module
* Notes
    * Now that the 1.0 release is out, `cmd2` intends to follow [Semantic Versioning](https://semver.org)

## 0.10.1 (February 19, 2020)
* Bug Fixes
    * Corrected issue where the actual new value was not always being printed in do_set. This occurred in cases where
      the typed value differed from what the setter had converted it to.
    * Fixed bug where ANSI style sequences were not correctly handled in `utils.truncate_line()`. 
    * Fixed bug where pyscripts could edit `cmd2.Cmd.py_locals` dictionary.
    * Fixed bug where cmd2 set `sys.path[0]` for a pyscript to cmd2's working directory instead of the 
    script file's directory.
    * Fixed bug where `sys.path` was not being restored after a pyscript ran.
* Enhancements
    * Renamed set command's `-l/--long` flag to `-v/--verbose` for consistency with help and history commands.
    * Setting the following pyscript variables:
        * `__name__`: __main__
        * `__file__`: script path (as typed, ~ will be expanded)
    * Only tab complete after redirection tokens if redirection is allowed
    * Made `CompletionError` exception available to non-argparse tab completion
    * Added `apply_style` to `CompletionError` initializer. It defaults to True, but can be set to False if
    you don't want the error text to have `ansi.style_error()` applied to it when printed.
* Other
    * Removed undocumented `py run` command since it was replaced by `run_pyscript` a while ago
    * Renamed `AutoCompleter` to `ArgparseCompleter` for clarity
    * Custom `EmptyStatement` exception is no longer part of the documented public API
* Notes
    * This is a beta release leading up to the 1.0.0 release
    * We intend no more breaking changes prior to 1.0.0
        * Just bug fixes, documentation updates, and enhancements

## 0.10.0 (February 7, 2020)
* Enhancements
    * Changed the default help text to make `help -v` more discoverable
    * **set** command now supports tab completion of values
    * Added `add_settable()` and `remove_settable()` convenience methods to update `self.settable` dictionary
    * Added convenience `ansi.fg` and `ansi.bg` enums of foreground and background colors
        * `ansi.style()` `fg` argument can now either be of type `str` or `ansi.fg`
        * `ansi.style()` `bg` argument can now either be of type `str` or `ansi.bg`
        * This supports IDE auto-completion of color names
        * The enums also support
            * `f-strings` and `format()` calls (e.g. `"{}hello{}".format(fg.blue, fg.reset)`)
            * string concatenation (e.g. `fg.blue + "hello" + fg.reset`)
* Breaking changes
    * Renamed `locals_in_py` attribute of `cmd2.Cmd` to `self_in_py`
    * The following public attributes of `cmd2.Cmd` are no longer settable at runtime by default:
        * `continuation_prompt`
        * `self_in_py`
        * `prompt`
    * `self.settable` changed to `self.settables`
        * It is now a Dict[str, Settable] instead of Dict[str, str]
        * setting onchange callbacks have a new method signature and must be added to the
          Settable instance in order to be called
    * Removed `cast()` utility function
    * Removed `ansi.FG_COLORS` and `ansi.BG_COLORS` dictionaries
        * Replaced with `ansi.fg` and `ansi.bg` enums providing similar but improved functionality
* Notes
    * This is an alpha release leading up to the 1.0.0 release
    * We intend no more breaking changes prior to 1.0.0
        * Just bug fixes, documentation updates, and enhancements

## 0.9.25 (January 26, 2020)
* Enhancements
    * Reduced what gets put in package downloadable from PyPI (removed irrelevant CI config files and such)

## 0.9.24 (January 23, 2020)
* Enhancements
    * Flushing stderr when setting the window title and printing alerts for better responsiveness in cases where
    stderr is not unbuffered.
    * Added function to truncate a single line to fit within a given display width. `cmd2.utils.truncate_line`
    supports characters with display widths greater than 1 and ANSI style sequences.
    * Added line truncation support to `cmd2.utils` text alignment functions.
    * Added support for Python 3.9 alpha

## 0.9.23 (January 9, 2020)
* Bug Fixes
    * Fixed bug where startup script containing a single quote in its file name was incorrectly quoted
    * Added missing implicit dependency on `setuptools` due to build with `setuptools_scm`
* Enhancements
    * Added dim text style support via `style()` function and `ansi.INTENSITY_DIM` setting.
* Breaking changes
    * Renamed the following `ansi` members for accuracy in what types of ANSI escape sequences are handled
        * `ansi.allow_ansi` -> `ansi.allow_style`
        * `ansi.ansi_safe_wcswidth()` -> `ansi.style_aware_wcswidth()`
        * `ansi.ansi_aware_write()` -> `ansi.style_aware_write()`
    * Renamed the following `ansi` members for clarification
        * `ansi.BRIGHT` -> `ansi.INTENSITY_BRIGHT`
        * `ansi.NORMAL` -> `ansi.INTENSITY_NORMAL`

## 0.9.22 (December 9, 2019)
* Bug Fixes
    * Fixed bug where a redefined `ansi.style_error` was not being used in all `cmd2` files
* Enhancements
    * Enabled line buffering when redirecting output to a file
    * Added `align_left()`, `align_center()`, and `align_right()` to utils.py. All 3 of these functions support
    ANSI escape sequences and characters with display widths greater than 1. They wrap `align_text()` which
    is also in utils.py.

## 0.9.21 (November 26, 2019)
* Bug Fixes
    * Fixed bug where pipe processes were not being stopped by Ctrl-C
    * Added exception handling to account for non-standard Python environments in which readline is not loaded
     dynamically from a shared library file
* Enhancements
    * Added `read_input()` function that is used to read from stdin. Unlike the Python built-in `input()`, it also has
    an argument to disable tab completion while input is being entered.
    * Added capability to override the argument parser class used by cmd2 built-in commands. See override_parser.py
    example for more details.
    * Added `end` argument to `pfeedback()` to be consistent with the other print functions like `poutput()`.
    * Added `apply_style` to `pwarning()`.
* Breaking changes
    * For consistency between all the print functions:
        * Made `end` and `chop` keyword-only arguments of `ppaged()`
        * `end` is always added to message in `ppaged()`

## 0.9.20 (November 12, 2019)
* Bug Fixes
    * Fixed bug where setting `use_ipython` to False removed ipy command from the entire `cmd2.Cmd` class instead of
    just the instance being created
    * Fix bug where cmd2 ran 'stty sane' command when stdin was not a terminal
* Enhancements
    * Send all startup script paths to run_script. Previously we didn't do this if the file was empty, but that
    showed no record of the run_script command in history.
    * Made it easier for developers to override `edit` command by having `do_history` no longer call `do_edit`. This
    also removes the need to exclude `edit` command from history list.
    * It is no longer necessary to set the `prog` attribute of an argparser with subcommands. cmd2 now automatically
    sets the prog value of it and all its subparsers so that all usage statements contain the top level command name
    and not sys.argv[0].
* Breaking changes
    * Some constants were moved from cmd2.py to constants.py
    * cmd2 command decorators were moved to decorators.py. If you were importing them via cmd2's \_\_init\_\_.py, then
    there will be no issues.

## 0.9.19 (October 14, 2019)
* Bug Fixes
    * Fixed `ValueError` exception which could occur when an old format persistent history file is loaded with new `cmd2`
* Enhancements
    * Improved displaying multiline CompletionErrors by indenting all lines

## 0.9.18 (October 1, 2019)
* Bug Fixes
    * Fixed bug introduced in 0.9.17 where help functions for hidden and disabled commands were not being filtered
    out as help topics
* Enhancements
    * `AutoCompleter` now handles argparse's mutually exclusive groups. It will not tab complete flag names or positionals
    for already completed groups. It also will print an error if you try tab completing a flag's value if the flag
    belongs to a completed group.
    * `AutoCompleter` now uses the passed-in parser's help formatter to generate hint text. This gives help and
    hint text for an argument consistent formatting.

## 0.9.17 (September 23, 2019)
* Bug Fixes
    * Fixed a bug when using WSL when all Windows paths have been removed from $PATH
    * Fixed a bug when running a cmd2 application on Linux without Gtk libraries installed
* Enhancements
    * No longer treating empty text scripts as an error condition
    * Allow dynamically extending a `cmd2.Cmd` object instance with a `do_xxx` method at runtime
    * Choices/Completer functions can now be passed a dictionary that maps command-line tokens to their
    argparse argument. This is helpful when one argument determines what is tab completed for another argument.
    If these functions have an argument called `arg_tokens`, then AutoCompleter will automatically pass this
    dictionary to them.
    * Added CompletionError class that can be raised during argparse-based tab completion and printed to the user
    * Added the following convenience methods
        - `Cmd.in_script()` - return whether a text script is running
        - `Cmd.in_pyscript()` - return whether a pyscript is running

## 0.9.16 (August 7, 2019)
* Bug Fixes
    * Fixed inconsistent parsing/tab completion behavior based on the value of `allow_redirection`. This flag is
    only meant to be a security setting that prevents redirection of stdout and should not alter parsing logic.
* Enhancements
    * Raise `TypeError` if trying to set choices/completions on argparse action that accepts no arguments
    * Create directory for the persistent history file if it does not already exist
    * Added `set_choices_function()`, `set_choices_method()`, `set_completer_function()`, and `set_completer_method()`
    to support cases where this functionality needs to be added to an argparse action outside of the normal
    `parser.add_argument()` call.
* Breaking Changes
    * Aliases and macros can no longer have the same name as a command

## 0.9.15 (July 24, 2019)
* Bug Fixes
    * Fixed exception caused by tab completing after an invalid subcommand was entered
    * Fixed bug where `history -v` was sometimes showing raw and expanded commands when they weren't different
    * Fixed bug where multiline commands were having leading and ending spaces stripped. This would mess up quoted
    strings that crossed multiple lines.
    * Fixed a bug when appending to the clipboard where contents were in reverse order
    * Fixed issue where run_pyscript failed if the script's filename had 2 or more consecutive spaces
    * Fixed issue where completer function of disabled command would still run
* Enhancements
    * Greatly simplified using argparse-based tab completion. The new interface is a complete overhaul that breaks
    the previous way of specifying completion and choices functions. See header of [argparse_custom.py](https://github.com/python-cmd2/cmd2/blob/master/cmd2/argparse_custom.py)
    for more information.
    * Enabled tab completion on multiline commands
* **Renamed Commands Notice**
    * The following commands were renamed in the last release and have been removed in this release
        * `load` - replaced by `run_script`
        * `_relative_load` - replaced by `_relative_run_script`
        * `pyscript` - replaced by `run_pyscript`
    * We apologize for any inconvenience, but the new names are more self-descriptive
        * Lots of end users were confused particularly about what exactly `load` should be loading
* Breaking Changes
    * Restored `cmd2.Cmd.statement_parser` to be a public attribute (no underscore)
        * Since it can be useful for creating [post-parsing hooks](https://cmd2.readthedocs.io/en/latest/features/hooks.html#postparsing-hooks)
    * Completely overhauled the interface for adding tab completion to argparse arguments. See enhancements for more details.
    * `ACArgumentParser` is now called `Cmd2ArgumentParser`
    * Moved `basic_complete` to utils.py
    * Made optional arguments on the following completer methods keyword-only:
    `delimiter_complete`, `flag_based_complete`, `index_based_complete`, `path_complete`, `shell_cmd_complete`
    * Renamed history option from `--output-file` to `--output_file`
    * Renamed `matches_sort_key` to `default_sort_key`. This value determines the default sort ordering of string
    results like alias, command, category, macro, settable, and shortcut names. Unsorted tab completion results
    also are sorted with this key. Its default value (ALPHABETICAL_SORT_KEY) performs a case-insensitive alphabetical
    sort, but it can be changed to a natural sort by setting the value to NATURAL_SORT_KEY.
    * `StatementParser` now expects shortcuts to be passed in as dictionary. This eliminates the step of converting the
    shortcuts dictionary into a tuple before creating `StatementParser`.
    * Renamed `Cmd.pyscript_name` to `Cmd.py_bridge_name`
    * Renamed `Cmd.pystate` to `Cmd.py_locals`
    * Renamed `PyscriptBridge` to `PyBridge`

## 0.9.14 (June 29, 2019)
* Enhancements
    * Added support for and testing with Python 3.8, starting with 3.8 beta
    * Improved information displayed during transcript testing
    * Added `ansi` module with functions and constants to support ANSI escape sequences which are used for things
    like applying style to text
    * Added support for applying styles (color, bold, underline) to text via `style()` function in `ansi` module
    * Added default styles to ansi.py for printing `success`, `warning`. and `error` text. These are the styles used
    by cmd2 and can be overridden to match the color scheme of your application.
    * Added `ansi_aware_write()` function to `ansi` module. This function takes into account the value of `allow_ansi`
    to determine if ANSI escape sequences should be stripped when not writing to a tty. See documentation for more
    information on the `allow_ansi` setting.
* Breaking Changes
    * Python 3.4 reached its [end of life](https://www.python.org/dev/peps/pep-0429/) on March 18, 2019 and is no longer supported by `cmd2`
        * If you need to use Python 3.4, you should pin your requirements to use `cmd2` 0.9.13
    * Made lots of changes to minimize the public API of the `cmd2.Cmd` class
        * Attributes and methods we do not intend to be public now all begin with an underscore
        * We make no API stability guarantees about these internal functions
    * Split `perror` into 2 functions:
        * `perror` - print a message to sys.stderr
        * `pexcept` - print Exception message to sys.stderr. If debug is true, print exception traceback if one exists
    * Signature of `poutput` and `perror` significantly changed
        * Removed color parameters `color`, `err_color`, and `war_color` from `poutput` and `perror`
            * See the docstrings of these methods or the [cmd2 docs](https://cmd2.readthedocs.io/en/latest/features/generating_output.html) for more info on applying styles to output messages
        * `end` argument is now keyword-only and cannot be specified positionally
        * `traceback_war` no longer exists as an argument since it isn't needed now that `perror` and `pexcept` exist
    * Moved `cmd2.Cmd.colors` to ansi.py and renamed it to `allow_ansi`. This is now an application-wide setting.
    * Renamed the following constants and moved them to ansi.py
        * `COLORS_ALWAYS` --> `ANSI_ALWAYS`
        * `COLORS_NEVER` --> `ANSI_NEVER`
        * `COLORS_TERMINAL` --> `ANSI_TERMINAL`
* **Renamed Commands Notice**
    * The following commands have been renamed. The old names will be supported until the next release.
        * `load` --> `run_script`
        * `_relative_load` --> `_relative_run_script`
        * `pyscript` --> `run_pyscript`

## 0.9.13 (June 14, 2019)
* Bug Fixes
    * Fixed issue where the wrong terminator was being appended by `Statement.expanded_command_line()`
    * Fixed issue where aliases and macros could not contain terminator characters in their values
    * History now shows what was typed for macros and not the resolved value by default. This is consistent with
    the behavior of aliases. Use the `expanded` or `verbose` arguments to `history` to see the resolved value for
    the macro.
    * Fixed parsing issue in case where output redirection appears before a pipe. In that case, the pipe was given
    precedence even though it appeared later in the command.
    * Fixed issue where quotes around redirection file paths were being lost in `Statement.expanded_command_line()`
    * Fixed a bug in how line numbers were calculated for transcript testing
    * Fixed issue where `_cmdloop()` suppressed exceptions by returning from within its `finally` code
    * Fixed UnsupportedOperation on fileno error when a shell command was one of the commands run while generating
    a transcript
    * Fixed bug where history was displaying expanded multiline commands when -x was not specified
* Enhancements
    * **Added capability to chain pipe commands and redirect their output (e.g. !ls -l | grep user | wc -l > out.txt)**
    * `pyscript` limits a command's stdout capture to the same period that redirection does.
    Therefore output from a command's postparsing and finalization hooks isn't saved in the StdSim object.
    * `StdSim.buffer.write()` now flushes when the wrapped stream uses line buffering and the bytes being written
    contain a newline or carriage return. This helps when `pyscript` is echoing the output of a shell command
    since the output will print at the same frequency as when the command is run in a terminal.
    * **ACArgumentParser** no longer prints complete help text when a parsing error occurs since long help messages
    scroll the actual error message off the screen.
    * Exceptions occurring in tab completion functions are now printed to stderr before returning control back to
    readline. This makes debugging a lot easier since readline suppresses these exceptions.
    * Added support for custom Namespaces in the argparse decorators. See description of `ns_provider` argument
    for more information.
    * Transcript testing now sets the `exit_code` returned from `cmdloop` based on Success/Failure
    * The history of entered commands previously was saved using the readline persistence mechanism,
    and only persisted if you had readline installed. Now history is persisted independent of readline; user
    input from previous invocations of `cmd2` based apps now shows in the `history` command.
    * Text scripts now run immediately instead of adding their commands to `cmdqueue`. This allows easy capture of
    the entire script's output.
    * Added member to `CommandResult` called `stop` which is the return value of `onecmd_plus_hooks` after it runs
    the given command line.
* Breaking changes
    * Replaced `unquote_redirection_tokens()` with `unquote_specific_tokens()`. This was to support the fix
    that allows terminators in alias and macro values.
    * Changed `Statement.pipe_to` to a string instead of a list
    * `preserve_quotes` is now a keyword-only argument in the argparse decorators
    * Refactored so that `cmd2.Cmd.cmdloop()` returns the `exit_code` instead of a call to `sys.exit()`
    It is now application developer's responsibility to treat the return value from `cmdloop()` accordingly
    * Only valid commands are persistent in history between invocations of `cmd2` based apps. Previously
    all user input was persistent in history. If readline is installed, the history available with the up and
    down arrow keys (readline history) may not match that shown in the `history` command, because `history`
    only tracks valid input, while readline history captures all input.
    * History is now persisted in a binary format, not plain text format. Previous history files are destroyed
    on first launch of a `cmd2` based app of version 0.9.13 or higher.
    * HistoryItem class is no longer a subclass of `str`. If you are directly accessing the `.history` attribute
    of a `cmd2` based app, you will need to update your code to use `.history.get(1).statement.raw` instead.
    * Removed internally used `eos` command that was used to keep track of when a text script's commands ended
    * Removed `cmd2` member called `_STOP_AND_EXIT` since it was just a boolean value that should always be True
    * Removed `cmd2` member called `_should_quit` since `PyBridge` now handles this logic
    * Removed support for `cmd.cmdqueue`
    * `allow_cli_args` is now an argument to __init__ instead of a `cmd2` class member
* **Python 3.4 EOL notice**
    * Python 3.4 reached its [end of life](https://www.python.org/dev/peps/pep-0429/) on March 18, 2019
    * This is the last release of `cmd2` which will support Python 3.4

## 0.9.12 (April 22, 2019)
* Bug Fixes
    * Fixed a bug in how redirection and piping worked inside ``py`` or ``pyscript`` commands
    * Fixed bug in `async_alert` where it didn't account for prompts that contained newline characters
    * Fixed path completion case when CWD is just a slash. Relative path matches were incorrectly prepended with a slash.
* Enhancements
    * Added ability to include command name placeholders in the message printed when trying to run a disabled command.
        * See docstring for ``disable_command()`` or ``disable_category()`` for more details.
    * Added instance attributes to customize error messages without having to override methods. Theses messages can
    also be colored.
        * `help_error` - the error that prints when no help information can be found
        * `default_error` - the error that prints when a non-existent command is run
    * The `with_argparser` decorators now add the Statement object created when parsing the command line to the
    `argparse.Namespace` object they pass to the `do_*` methods. It is stored in an attribute called `__statement__`.
    This can be useful if a command function needs to know the command line for things like logging.
    * Added a `-t` option to the `load` command for automatically generating a transcript based on a script file
    * When in a **pyscript**, the stdout and stderr streams of shell commands and processes being piped to are now
    captured and included in the ``CommandResult`` structure.
* Potentially breaking changes
    * The following commands now write to stderr instead of stdout when printing an error. This will make catching
    errors easier in pyscript.
        * ``do_help()`` - when no help information can be found
        * ``default()`` - in all cases since this is called when an invalid command name is run
        * ``_report_disabled_command_usage()`` - in all cases since this is called when a disabled command is run
    * Removed *** from beginning of error messages printed by `do_help()` and `default()`
    * Significantly refactored ``cmd.Cmd`` class so that all class attributes got converted to instance attributes, also:
        * Added ``allow_redirection``, ``terminators``, ``multiline_commands``, and ``shortcuts`` as optional arguments
        to ``cmd2.Cmd.__init__()``
        * A few instance attributes were moved inside ``StatementParser`` and properties were created for accessing them
    * ``self.pipe_proc`` is now called ``self.cur_pipe_proc_reader`` and is a ``ProcReader`` class.
    * Shell commands and commands being piped to while in a *pyscript* will function as if their output is going
    to a pipe and not a tty. This was necessary to be able to capture their output.
    * Removed `reserved_words` class attribute due to lack of use
    * Removed `keywords` instance attribute due to lack of use

## 0.9.11 (March 13, 2019)
* Bug Fixes
    * Fixed bug in how **history** command deals with multiline commands when output to a script
    * Fixed a bug when the ``with_argument_list`` decorator is called with the optional ``preserve_quotes`` argument
    * Fix bug in ``perror()`` where it would try to print an exception Traceback even if none existed
* Enhancements
    * Improvements to the **history** command
        * Simplified the display format and made it more similar to **bash**
        * Added **-x**, **--expanded** flag
            * output expanded commands instead of entered command (expands aliases, macros, and shortcuts)
        * Added **-v**, **--verbose** flag
            * display history and include expanded commands if they differ from the typed command
        * Added support for negative indices
    * Added ``matches_sort_key`` to override the default way tab completion matches are sorted
    * Added ``StdSim.pause_storage`` member which when True will cause ``StdSim`` to not save the output sent to it.
      See documentation for ``CommandResult`` in ``pyscript_bridge.py`` for reasons pausing the storage can be useful.
    * Added ability to disable/enable individual commands and entire categories of commands. When a command
      is disabled, it will not show up in the help menu or tab complete. If a user tries to run the command
      or call help on it, a command-specific message supplied by the developer will be printed. The following
      commands were added to support this feature.
        * ``enable_command()``
        * ``enable_category()``
        * ``disable_command()``
        * ``disable_category()``
* Potentially breaking changes
    * Made ``cmd2_app`` a positional and required argument of ``AutoCompleter`` since certain functionality now
    requires that it can't be ``None``.
    * ``AutoCompleter`` no longer assumes ``CompletionItem`` results are sorted. Therefore you should follow the
    ``cmd2`` convention of setting ``self.matches_sorted`` to True before returning the results if you have already
    sorted the ``CompletionItem`` list. Otherwise it will be sorted using ``self.matches_sort_key``.
    * Removed support for bash completion since this feature had slow performance. Also it relied on
    ``AutoCompleter`` which has since developed a dependency on ``cmd2`` methods.
    * Removed ability to call commands in ``pyscript`` as if they were functions (e.g. ``app.help()``) in favor
    of only supporting one ``pyscript`` interface. This simplifies future maintenance.
    * No longer supporting C-style comments. Hash (#) is the only valid comment marker.
    * No longer supporting comments embedded in a command. Only command line input where the first
    non-whitespace character is a # will be treated as a comment. This means any # character appearing
    later in the command will be treated as a literal. The same applies to a # in the middle of a multiline
    command, even if it is the first character on a line.
        * \# this is a comment
        * this # is not a comment

## 0.9.10 (February 22, 2019)
* Bug Fixes
    * Fixed unit test that hangs on Windows

## 0.9.9 (February 21, 2019)
* Bug Fixes
    * Fixed bug where the ``set`` command was not tab completing from the current ``settable`` dictionary.
* Enhancements
    * Changed edit command to use do_shell() instead of calling os.system()

## 0.9.8 (February 06, 2019)
* Bug Fixes
    * Fixed issue with echoing strings in StdSim. Because they were being sent to a binary buffer, line buffering
    was being ignored.
* Enhancements
    * Made quit() and exit() functions available to scripts run with pyscript. This allows those scripts to exit
    back to the console's prompt instead of exiting the whole application.

## 0.9.7 (January 08, 2019)
* Bug Fixes
    * Fixed bug when user chooses a zero or negative index when calling ``Cmd.select()``
    * Restored behavior where ``cmd_echo`` always starts as False in a py script. This was broken in 0.9.5.
* Enhancements
    * **cmdloop** now only attempts to register a custom signal handler for SIGINT if running in the main thread
    * commands run as a result of ``default_to_shell`` being **True** now run via ``do_shell()`` and are saved
    to history.
    * Added more tab completion to pyscript command.
* Deletions (potentially breaking changes)
    * Deleted ``Cmd.colorize()`` and ``Cmd._colorcodes`` which were deprecated in 0.9.5
    * Replaced ``dir_exe_only`` and  ``dir_only`` flags in ``path_complete`` with optional ``path_filter`` function
    that is used to filter paths out of completion results.
    * ``perror()`` no longer prepends "ERROR: " to the error message being printed

## 0.9.6 (October 13, 2018)
* Bug Fixes
    * Fixed bug introduced in 0.9.5 caused by backing up and restoring `self.prompt` in `pseudo_raw_input`.
      As part of this fix, continuation prompts will not be redrawn with `async_update_prompt` or `async_alert`.
* Enhancements
    * All platforms now depend on [wcwidth](https://pypi.python.org/pypi/wcwidth) to assist with asynchronous alerts.
    * Macros now accept extra arguments when called. These will be tacked onto the resolved command.
    * All cmd2 commands run via `py` now go through `onecmd_plus_hooks`.

## 0.9.5 (October 11, 2018)
* Bug Fixes
    * Fixed bug where ``get_all_commands`` could return non-callable attributes
    * Fixed bug where **alias** command was dropping quotes around arguments
    * Fixed bug where running help on argparse commands didn't work if they didn't support -h
    * Fixed transcript testing bug where last command in transcript has no expected output
    * Fixed bugs with how AutoCompleter and ArgparseFunctor handle argparse
    arguments with nargs=argparse.REMAINDER. Tab completion now correctly
    matches how argparse will parse the values. Command strings generated by
    ArgparseFunctor should now be compliant with how argparse expects
    REMAINDER arguments to be ordered.
    * Fixed bugs with how AutoCompleter handles flag prefixes. It is no
    longer hard-coded to use '-' and will check against the prefix_chars in
    the argparse object. Also, single-character tokens that happen to be a
    prefix char are not treated as flags by argparse and AutoCompleter now
    matches that behavior.
    * Fixed bug where AutoCompleter was not distinguishing between a negative number and a flag
    * Fixed bug where AutoCompleter did not handle -- the same way argparse does (all args after -- are non-options)
* Enhancements
    * Added ``exit_code`` attribute of ``cmd2.Cmd`` class
        * Enables applications to return a non-zero exit code when exiting from ``cmdloop``
    * ``ACHelpFormatter`` now inherits from ``argparse.RawTextHelpFormatter`` to make it easier
    for formatting help/description text
    * Aliases are now sorted alphabetically
    * The **set** command now tab completes settable parameter names
    * Added ``async_alert``, ``async_update_prompt``, and ``set_window_title`` functions
        * These allow you to provide feedback to the user in an asychronous fashion, meaning alerts can
        display when the user is still entering text at the prompt. See [async_printing.py](https://github.com/python-cmd2/cmd2/blob/master/examples/async_printing.py)
        for an example.
    * Cross-platform colored output support
        * ``colorama`` gets initialized properly in ``Cmd.__init()``
        * The ``Cmd.colors`` setting is no longer platform dependent and now has three values:
            * Terminal (default) - output methods do not strip any ANSI escape sequences when output is a terminal, but
            if the output is a pipe or a file the escape sequences are stripped
            * Always - output methods **never** strip ANSI escape sequences, regardless of the output destination
            * Never - output methods strip all ANSI escape sequences
    * Added ``macro`` command to create macros, which are similar to aliases, but can take arguments when called
    * All cmd2 command functions have been converted to use argparse.
    * Renamed argparse_example.py to decorator_example.py to help clarify its intent
* Deprecations
    * Deprecated the built-in ``cmd2`` support for colors including ``Cmd.colorize()`` and ``Cmd._colorcodes``
* Deletions (potentially breaking changes)
    * The ``preparse``, ``postparsing_precmd``, and ``postparsing_postcmd`` methods *deprecated* in the previous release
    have been deleted
        * The new application lifecycle hook system allows for registration of callbacks to be called at various points
        in the lifecycle and is more powerful and flexible than the previous system
    * ``alias`` is now a command with subcommands to create, list, and delete aliases. Therefore its syntax
      has changed. All current alias commands in startup scripts or transcripts will break with this release.
    * `unalias` was deleted since ``alias delete`` replaced it

## 0.9.4 (August 21, 2018)
* Bug Fixes
    * Fixed bug where ``preparse`` was not getting called
    * Fixed bug in parsing of multiline commands where matching quote is on another line
* Enhancements
    * Improved implementation of lifecycle hooks to support a plugin
      framework, see ``docs/hooks.rst`` for details.
    * New dependency on ``attrs`` third party module
    * Added ``matches_sorted`` member to support custom sorting of tab completion matches
    * Added [tab_autocomp_dynamic.py](https://github.com/python-cmd2/cmd2/blob/master/examples/tab_autocomp_dynamic.py) example
        * Demonstrates updating the argparse object during init instead of during class construction
* Deprecations
    * Deprecated the following hook methods, see ``hooks.rst`` for full details:
       * ``cmd2.Cmd.preparse()`` - equivalent functionality available
         via ``cmd2.Cmd.register_postparsing_hook()``
       * ``cmd2.Cmd.postparsing_precmd()`` - equivalent functionality available
         via ``cmd2.Cmd.register_postparsing_hook()``
       * ``cmd2.Cmd.postparsing_postcmd()`` - equivalent functionality available
         via ``cmd2.Cmd.register_postcmd_hook()``

## 0.8.9 (August 20, 2018)
* Bug Fixes
    * Fixed extra slash that could print when tab completing users on Windows

## 0.9.3 (July 12, 2018)
* Bug Fixes
    * Fixed bug when StatementParser ``__init__()`` was called with ``terminators`` equal to ``None``
    * Fixed bug when ``Cmd.onecmd()`` was called with a raw ``str``
* Enhancements
    * Added ``--clear`` flag to ``history`` command that clears both the command and readline history.
* Deletions
    * The ``CmdResult`` helper class which was *deprecated* in the previous release has now been deleted
        * It has been replaced by the improved ``CommandResult`` class

## 0.9.2 (June 28, 2018)
* Bug Fixes
    * Fixed issue where piping and redirecting did not work correctly with paths that had spaces
* Enhancements
    * Added ability to print a header above tab completion suggestions using `completion_header` member
    * Added ``pager`` and ``pager_chop`` attributes to the ``cmd2.Cmd`` class
        * ``pager`` defaults to **less -RXF** on POSIX and **more** on Windows
        * ``pager_chop`` defaults to **less -SRXF** on POSIX and **more** on Windows
    * Added ``chop`` argument to ``cmd2.Cmd.ppaged()`` method for displaying output using a pager
        * If ``chop`` is ``False``, then ``self.pager`` is used as the pager
        * Otherwise ``self.pager_chop`` is used as the pager
    * Greatly improved the [table_display.py](https://github.com/python-cmd2/cmd2/blob/master/examples/table_display.py) example
        * Now uses the new [tableformatter](https://github.com/python-tableformatter/tableformatter) module which looks better than ``tabulate``
* Deprecations
    * The ``CmdResult`` helper class is *deprecated* and replaced by the improved ``CommandResult`` class
        * ``CommandResult`` has the following attributes: **stdout**, **stderr**, and **data**
            * ``CmdResult`` had attributes of: **out**, **err**, **war**
        * ``CmdResult`` will be deleted in the next release

## 0.8.8 (June 28, 2018)
* Bug Fixes
    * Prevent crashes that could occur attempting to open a file in non-existent directory or with very long filename
* Enhancements
    * `display_matches` is no longer restricted to delimited strings

## 0.9.1 (May 28, 2018)
* Bug Fixes
    * fix packaging error for 0.8.x versions (yes we had to deploy a new version
      of the 0.9.x series to fix a packaging error with the 0.8.x version)

## 0.9.0 (May 28, 2018)
* Bug Fixes
    * If self.default_to_shell is true, then redirection and piping are now properly passed to the shell. Previously it was truncated.
    * Submenus now call all hooks, it used to just call precmd and postcmd.
* Enhancements
    * Automatic completion of ``argparse`` arguments via ``cmd2.argparse_completer.AutoCompleter``
        * See the [tab_autocompletion.py](https://github.com/python-cmd2/cmd2/blob/master/examples/tab_autocompletion.py) example for a demonstration of how to use this feature
    * ``cmd2`` no longer depends on the ``six`` module
    * ``cmd2`` is now a multi-file Python package instead of a single-file module
    * New pyscript approach that provides a pythonic interface to commands in the cmd2 application.
    * Switch command parsing from pyparsing to custom code which utilizes shlex.
        * The object passed to do_* methods has changed. It no longer is the pyparsing object, it's a new Statement object, which is a subclass of ``str``. The statement object has many attributes which give you access to various components of the parsed input. If you were using anything but the string in your do_* methods, this change will require you to update your code.
        * ``commentGrammers`` is no longer supported or available. Comments are C-style or python style.
        * Input redirection no longer supported. Use the load command instead.
        * ``multilineCommand`` attribute is ``now multiline_command``
        * ``identchars`` is now ignored. The standardlibrary cmd uses those characters to split the first "word" of the input, but cmd2 hasn't used those for a while, and the new parsing logic parses on whitespace, which has the added benefit of full unicode support, unlike cmd or prior versions of cmd2.
        * ``set_posix_shlex`` function and ``POSIX_SHLEX`` variable have been removed. Parsing behavior is now always the more forgiving ``posix=false``.
        * ``set_strip_quotes`` function and ``STRIP_QUOTES_FOR_NON_POSIX`` have been removed. Quotes are stripped from arguments when presented as a list (a la ``sys.argv``), and present when arguments are presented as a string (like the string passed to do_*).
* Changes
    * ``strip_ansi()`` and ``strip_quotes()`` functions have moved to new utils module
    * Several constants moved to new constants module
    * Submenu support has been moved to a new [cmd2-submenu](https://github.com/python-cmd2/cmd2-submenu) plugin. If you use submenus, you will need to update your dependencies and modify your imports.
* Deletions (potentially breaking changes)
    * Deleted all ``optparse`` code which had previously been deprecated in release 0.8.0
        * The ``options`` decorator no longer exists
        * All ``cmd2`` code should be ported to use the new ``argparse``-based decorators
        * See the [Argument Processing](http://cmd2.readthedocs.io/en/latest/argument_processing.html) section of the documentation for more information on these decorators
        * Alternatively, see the [argparse_example.py](https://github.com/python-cmd2/cmd2/blob/master/examples/argparse_example.py)
    * Deleted ``cmd_with_subs_completer``, ``get_subcommands``, and ``get_subcommand_completer``
        * Replaced by default AutoCompleter implementation for all commands using argparse
    * Deleted support for old method of calling application commands with ``cmd()`` and ``self``
    * ``cmd2.redirector`` is no longer supported. Output redirection can only be done with '>' or '>>'
    * Deleted ``postparse()`` hook since it was redundant with ``postparsing_precmd``
* Python 2 no longer supported
    * ``cmd2`` now supports Python 3.4+
* Known Issues
    * Some developers have noted very slow performance when importing the ``cmd2`` module. The issue
    it intermittent, and investigation of the root cause is ongoing.

## 0.8.6 (May 27, 2018)
* Bug Fixes
    * Commands using the @with_argparser_and_unknown_args were not correctly recognized when tab completing
    * Fixed issue where completion display function was overwritten when a submenu quits
    * Fixed ``AttributeError`` on Windows when running a ``select`` command cause by **pyreadline** not implementing ``remove_history_item``
* Enhancements
    * Added warning about **libedit** variant of **readline** not being supported on macOS
    * Added tab completion of alias names in value field of **alias** command
    * Enhanced the ``py`` console in the following ways
        * Added tab completion of Python identifiers instead of **cmd2** commands
        * Separated the ``py`` console history from the **cmd2** history

## 0.8.5 (April 15, 2018)
* Bug Fixes
    * Fixed a bug with all argument decorators where the wrapped function wasn't returning a value and thus couldn't cause the cmd2 app to quit

* Enhancements
    * Added support for verbose help with -v where it lists a brief summary of what each command does
    * Added support for categorizing commands into groups within the help menu
        * See the [Grouping Commands](http://cmd2.readthedocs.io/en/latest/argument_processing.html?highlight=verbose#grouping-commands) section of the docs for more info
        * See [help_categories.py](https://github.com/python-cmd2/cmd2/blob/master/examples/help_categories.py) for an example
    * Tab completion of paths now supports ~user user path expansion
    * Simplified implementation of various tab completion functions so they no longer require ``ctypes``
    * Expanded documentation of ``display_matches`` list to clarify its purpose. See cmd2.py for this documentation.
    * Adding opening quote to tab completion if any of the completion suggestions have a space.

* **Python 2 EOL notice**
    * This is the last release where new features will be added to ``cmd2`` for Python 2.7
    * The 0.9.0 release of ``cmd2`` will support Python 3.4+ only
    * Additional 0.8.x releases may be created to supply bug fixes for Python 2.7 up until August 31, 2018
    * After August 31, 2018 not even bug fixes will be provided for Python 2.7

## 0.8.4 (April 10, 2018)
* Bug Fixes
    * Fixed conditional dependency issue in setup.py that was in 0.8.3.

## 0.8.3 (April 09, 2018)
* Bug Fixes
    * Fixed ``help`` command not calling functions for help topics
    * Fixed not being able to use quoted paths when redirecting with ``<`` and ``>``

* Enhancements
    * Tab completion has been overhauled and now supports completion of strings with quotes and spaces.
    * Tab completion will automatically add an opening quote if a string with a space is completed.
    * Added ``delimiter_complete`` function for tab completing delimited strings
    * Added more control over tab completion behavior including the following flags. The use of these flags is documented in cmd2.py
        * ``allow_appended_space``
        * ``allow_closing_quote``
    * Due to the tab completion changes, non-Windows platforms now depend on [wcwidth](https://pypi.python.org/pypi/wcwidth).
    * An alias name can now match a command name.
    * An alias can now resolve to another alias.

* Attribute Changes (Breaks backward compatibility)
    * ``exclude_from_help`` is now called ``hidden_commands`` since these commands are hidden from things other than help, including tab completion
        * This list also no longer takes the function names of commands (``do_history``), but instead uses the command names themselves (``history``)
    * ``excludeFromHistory`` is now called ``exclude_from_history``
    * ``cmd_with_subs_completer()`` no longer takes an argument called ``base``. Adding tab completion to subcommands has been simplified to declaring it in the
    subcommand parser's default settings. This easily allows arbitrary completers like path_complete to be used.
    See [subcommands.py](https://github.com/python-cmd2/cmd2/blob/master/examples/subcommands.py) for an example of how to use
    tab completion in subcommands. In addition, the docstring for ``cmd_with_subs_completer()`` offers more details.


## 0.8.2 (March 21, 2018)

* Bug Fixes
    * Fixed a bug in tab completion of command names within sub-menus
    * Fixed a bug when using persistent readline history in Python 2.7
    * Fixed a bug where the ``AddSubmenu`` decorator didn't work with a default value for ``shared_attributes``
    * Added a check to ``ppaged()`` to only use a pager when running in a real fully functional terminal
* Enhancements
    * Added [quit_on_sigint](http://cmd2.readthedocs.io/en/latest/settingchanges.html#quit-on-sigint) attribute to enable canceling current line instead of quitting when Ctrl+C is typed
    * Added possibility of having readline history preservation in a SubMenu
    * Added [table_display.py](https://github.com/python-cmd2/cmd2/blob/master/examples/table_display.py) example to demonstrate how to display tabular data
    * Added command aliasing with ``alias`` and ``unalias`` commands
    * Added the ability to load an initialization script at startup
        * See [alias_startup.py](https://github.com/python-cmd2/cmd2/blob/master/examples/alias_startup.py) for an example
    * Added a default SIGINT handler which terminates any open pipe subprocesses and re-raises a KeyboardInterrupt
    * For macOS, will load the ``gnureadline`` module if available and ``readline`` if not

## 0.8.1 (March 9, 2018)

* Bug Fixes
    * Fixed a bug if a non-existent **do_*** method was added to the ``exclude_from_help`` list
    * Fixed a bug in a unit test which would fail if your home directory was empty on a Linux system
    * Fixed outdated help text for the **edit** command
    * Fixed outdated [remove_unused.py](https://github.com/python-cmd2/cmd2/blob/master/examples/remove_unused.py)
* Enhancements
    * Added support for sub-menus.
        * See [submenus.py](https://github.com/python-cmd2/cmd2/blob/master/examples/submenus.py) for an example of how to use it
    * Added option for persistent readline history
        * See [persistent_history.py](https://github.com/python-cmd2/cmd2/blob/master/examples/persistent_history.py) for an example
        * See the [Searchable command history](http://cmd2.readthedocs.io/en/latest/freefeatures.html#searchable-command-history) section of the documentation for more info
    * Improved PyPI packaging by including unit tests and examples in the tarball
    * Improved documentation to make it more obvious that **poutput()** should be used instead of **print()**
    * ``exclude_from_help`` and ``excludeFromHistory`` are now instance instead of class attributes
    * Added flag and index based tab completion helper functions
        * See [tab_completion.py](https://github.com/python-cmd2/cmd2/blob/master/examples/tab_completion.py)
    * Added support for displaying output which won't fit on the screen via a pager using ``ppaged()``
        * See [paged_output.py](https://github.com/python-cmd2/cmd2/blob/master/examples/paged_output.py)
* Attributes Removed (**can cause breaking changes**)
    * ``abbrev`` - Removed support for abbreviated commands
        * Good tab completion makes this unnecessary and its presence could cause harmful unintended actions
    * ``case_insensitive`` - Removed support for case-insensitive command parsing
        * Its presence wasn't very helpful and could cause harmful unintended actions

## 0.8.0 (February 1, 2018)
* Bug Fixes
    * Fixed unit tests on Python 3.7 due to changes in how re.escape() behaves in Python 3.7
    * Fixed a bug where unknown commands were getting saved in the history
* Enhancements
    * Three new decorators for **do_*** commands to make argument parsing easier
        * **with_argument_list** decorator to change argument type from str to List[str]
            * **do_*** commands get a single argument which is a list of strings, as pre-parsed by shlex.split()
        * **with_arparser** decorator for strict argparse-based argument parsing of command arguments
            * **do_*** commands get a single argument which is the output of argparse.parse_args()
        * **with_argparser_and_unknown_args** decorator for argparse-based argument parsing, but allows unknown args
            * **do_*** commands get two arguments, the output of argparse.parse_known_args()
    *  See the [Argument Processing](http://cmd2.readthedocs.io/en/latest/argument_processing.html) section of the documentation for more information on these decorators
        * Alternatively, see the [argparse_example.py](https://github.com/python-cmd2/cmd2/blob/master/examples/argparse_example.py)
        and [arg_print.py](https://github.com/python-cmd2/cmd2/blob/master/examples/arg_print.py) examples
    * Added support for Argparse subcommands when using the **with_argument_parser** or **with_argparser_and_unknown_args** decorators
        * See [subcommands.py](https://github.com/python-cmd2/cmd2/blob/master/examples/subcommands.py) for an example of how to use subcommands
        * Tab completion of subcommand names is automatically supported
    * The **__relative_load** command is now hidden from the help menu by default
        * This command is not intended to be called from the command line, only from within scripts
    * The **set** command now has an additional **-a/--all** option to also display read-only settings
    * The **history** command can now run, edit, and save prior commands, in addition to displaying prior commands.
    * The **history** command can now automatically generate a transcript file for regression testing
        * This makes creating regression tests for your ``cmd2`` application trivial
* Commands Removed
    * The **cmdenvironment** has been removed and its functionality incorporated into the **-a/--all** argument to **set**
    * The **show** command has been removed.  Its functionality has always existing within **set** and continues to do so
    * The **save** command has been removed. The capability to save commands is now part of the **history** command.
    * The **run** command has been removed. The capability to run prior commands is now part of the **history** command.
* Other changes
    * The **edit** command no longer allows you to edit prior commands. The capability to edit prior commands is now part of the **history** command. The **edit** command still allows you to edit arbitrary files.
    * the **autorun_on_edit** setting has been removed.
    * For Python 3.4 and earlier, ``cmd2`` now has an additional dependency on the ``contextlib2`` module
* Deprecations
    * The old **options** decorator for optparse-based argument parsing is now *deprecated*
        * The old decorator is still present for now, but will be removed in a future release
        * ``cmd2`` no longer includes **optparse.make_option**, so if your app needs it import directly from optparse

## 0.7.9 (January 4, 2018)

* Bug Fixes
    * Fixed a couple broken examples
* Enhancements
    * Improved documentation for modifying shortcuts (command aliases)
    * Made ``pyreadline`` a dependency on Windows to ensure tab completion works
* Other changes
    * Abandoned official support for Python 3.3.  It should still work, just don't have an easy way to test it anymore.

## 0.7.8 (November 8, 2017)

* Bug Fixes
    * Fixed ``poutput()`` so it can print an integer zero and other **falsy** things
    * Fixed a bug which was causing autodoc to fail for building docs on Readthedocs
    * Fixed bug due to ``pyperclip`` dependency radically changing its project structure in latest version
* Enhancements
    * Improved documentation for user-settable environment parameters
    * Improved documentation for overriding the default supported comment styles
    * Added ``runcmds_plus_hooks()`` method to run multiple commands w/o a cmdloop

## 0.7.7 (August 25, 2017)

* Bug Fixes
    * Added workaround for bug which occurs in Python 2.7 on Linux when ``pygtk`` is installed
    * ``pfeedback()`` now honors feedback_to_output setting and won't redirect when it is ``False``
    * For ``edit`` command, both **editor** and **filename** can now have spaces in the name/path
    * Fixed a bug which occurred when stdin was a pipe instead of a tty due to input redirection
* Enhancements
    * ``feedback_to_output`` now defaults to ``False`` so info like command timing won't redirect
    * Transcript regular expressions now have predictable, tested, and documented behavior
        * This makes a breaking change to the format and expectations of transcript testing
        * The prior behavior removed whitespace before making the comparison, now whitespace must match exactly
        * Prior version did not allow regexes with whitespace, new version allows any regex
    * Improved display for ``load`` command and input redirection when **echo** is ``True``

## 0.7.6 (August 11, 2017)

* Bug Fixes
    * Case-sensitive command parsing was completely broken and has been fixed
    * ``<Ctrl>+d`` now properly quits when case-sensitive command parsing is enabled
    * Fixed some pyperclip clipboard interaction bugs on Linux
    * Fixed some timing bugs when running unit tests in parallel by using monkeypatch
* Enhancements
    * Enhanced tab completion of cmd2 command names to support case-insensitive completion
    * Added an example showing how to remove unused commands
    * Improved how transcript testing handles prompts with ANSI escape codes by stripping them
    * Greatly improved implementation for how command output gets piped to a shell command

## 0.7.5 (July 8, 2017)

* Bug Fixes
    * `case_insensitive` is no longer a runtime-settable parameter, but it was still listed as such
    * Fixed a recursive loop bug when abbreviated commands are enabled and it could get stuck in the editor forever
        * Added additional command abbreviations to the "exclude from history" list
    * Fixed argparse_example.py and pirate.py examples and transcript_regex.txt transcript
    * Fixed a bug in a unit test which occurred under unusual circumstances
* Enhancements
    * Organized all attributes used to configure the ParserManager into a single location
    * Set the default value of `abbrev` to `False` (which controls whether or not abbreviated commands are allowed)
        * With good tab completion of command names, using abbreviated commands isn't particularly useful
        * And it can create complications if you are't careful
    * Improved implementation of `load` to use command queue instead of nested inner loop

## 0.7.4 (July 3, 2017)

* Bug fixes
    * Fixed a couple bugs in interacting with pastebuffer/clipboard on macOS and Linux
    * Fixed a couple bugs in edit and save commands if called when history is empty
    * Ability to pipe ``cmd2`` command output to a shell command is now more reliable, particularly on Windows
    * Fixed a bug in ``pyscript`` command on Windows related to ``\`` being interpreted as an escape
* Enhancements
    * Ensure that path and shell command tab completion results are alphabetically sorted
    * Removed feature for load command to load scripts from URLS
        * It didn't work, there were no unit tests, and it felt out of place
    * Removed presence of a default file name and default file extension
        * These also strongly felt out of place
        * ``load`` and ``_relative_load`` now require a file path
        * ``edit`` and ``save`` now use a temporary file if a file path isn't provided
    * ``load`` command has better error checking and reporting
    * Clipboard copy and paste functionality is now handled by the **pyperclip** module
    * ``shell`` command now supports redirection and piping of output
    * Added a lot of unit tests
* Other changes
    * Removed pause command
    * Added a dependency on the **pyperclip** module

## 0.7.3 (June 23, 2017)

* Bug fixes
    * Fixed a bug in displaying a span of history items when only an end index is supplied
    * Fixed a bug which caused transcript test failures to display twice
* Enhancements
    * Added the ability to exclude commands from the help menu (**eof** included by default)
    * Redundant **list** command removed and features merged into **history** command
    * Added **pyscript** command which supports tab completion and running Python scripts with arguments
    * Improved tab completion of file system paths, command names, and shell commands
        * Thanks to Kevin Van Brunt for all of the help with debugging and testing this
    * Changed default value of USE_ARG_LIST to True - this affects the beavhior of all **@options** commands
        * **WARNING**: This breaks backwards compatibility, to restore backwards compatibility, add this to the
          **__init__()** method in your custom class derived from cmd2.Cmd:
            * cmd2.set_use_arg_list(False)
        * This change improves argument parsing for all new applications
    * Refactored code to encapsulate most of the pyparsing logic into a ParserManager class

## 0.7.2 (May 22, 2017)

* Added a MANIFEST.ini file to make sure a few extra files get included in the PyPI source distribution

## 0.7.1 (May 22, 2017)

* Bug fixes
    * ``-`` wasn't being treated as a legal character
    * The allow_cli_args attribute wasn't properly disabling parsing of args at invocation when False
    * py command wasn't allowing scripts which used *cmd* function prior to entering an interactive Python session
    * Don't throw exception when piping output to a shell command
    * Transcript testing now properly calls ``preloop`` before and ``postloop`` after
    * Fixed readline bug related to ANSI color escape codes in the prompt
* Added CONTRIBUTING.md and CODE_OF_CONDUCT.md files
* Added unicode parsing unit tests and listed unicode support as a feature when using Python 3
* Added more examples and improved documentation
    * Example for how use cmd2 in a way where it doesn't own the main loop so it can integrate with external event loops
    * Example for how to use argparse for parsing command-line args at invocation
    * Example for how to use the **py** command to run Python scripts which use conditional control flow
    * Example of how to use regular expressions in a transcript test
* Added CmdResult namedtumple for returning and storing results
* Added local file system path completion for ``edit``, ``load``, ``save``, and ``shell`` commands
* Add shell command completion for ``shell`` command or ``!`` shortcut
* Abbreviated multiline commands are no longer allowed (they never worked correctly anyways)

## 0.7.0 (February 23, 2017)

* Refactored to use six module for a unified codebase which supports both Python 2 and Python 3
* Stabilized on all platforms (Windows, Mac, Linux) and all supported Python versions (2.7, 3.3, 3.4, 3.5, 3.6, PyPy)
* Added lots of unit tests and fixed a number of bugs
* Improved documentation and moved it to cmd2.readthedocs.io


## 0.6.9 (October 3, 2016)

* Support Python 3 input()
* Fix subprocess.mswindows bug
* Add Python3.6 support
* Drop distutils from setup.py


## 0.6.8 (December 9, 2014)

* better editor checking (by Ian Cordascu)


## 0.6.6.1 (August 14, 2013)

* No changes to code trunk.  Generated sdist from Python 2.7 to avoid 2to3 changes being applied to source.  (Issue https://bitbucket.org/catherinedevlin/cmd2/issue/6/packaging-bug)


## 0.6.6 (August 6, 2013)

* Added fix by bitbucket.org/desaintmartin to silence the editor check.  bitbucket.org/catherinedevlin/cmd2/issue/1/silent-editor-check


## 0.6.5.1 (March 18, 2013)

* Bugfix for setup.py version check for Python 2.6, contributed by Tomaz Muraus (https://bitbucket.org/kami)


## 0.6.5 (February 29, 2013)

* Belatedly began a NEWS.txt
* Changed pyparsing requirement for compatibility with Python version (2 vs 3)<|MERGE_RESOLUTION|>--- conflicted
+++ resolved
@@ -1,4 +1,3 @@
-<<<<<<< HEAD
 ## 2.0.0 (TBD)
 * Breaking changes
     * Argparse Completion / Settables
@@ -13,11 +12,10 @@
     * Added support for custom tab completion and up-arrow input history to `cmd2.Cmd2.read_input`.
       See [read_input.py](https://github.com/python-cmd2/cmd2/blob/master/examples/read_input.py)
       for an example.
-=======
+
 ## 1.4.1 (TBD, 2020)
 * Bug Fixes
     * Fixed bug where setting `always_show_hint=True` did not show a hint when completing `Settables`
->>>>>>> baf03920
 
 ## 1.4.0 (November 11, 2020)
 * Bug Fixes
