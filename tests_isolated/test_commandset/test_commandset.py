# coding=utf-8
# flake8: noqa E302
"""
Test CommandSet
"""

import argparse
from typing import List

import pytest

import cmd2
from cmd2 import utils
from .conftest import complete_tester, WithCommandSets
from cmd2.exceptions import CommandSetRegistrationError


class CommandSetBase(cmd2.CommandSet):
    pass


@cmd2.with_default_category('Fruits')
class CommandSetA(CommandSetBase):
    def on_register(self, cmd) -> None:
        super().on_register(cmd)
        print("in on_register now")

    def on_registered(self) -> None:
        super().on_registered()
        print("in on_registered now")

    def on_unregister(self) -> None:
        super().on_unregister()
        print("in on_unregister now")

    def on_unregistered(self) -> None:
        super().on_unregistered()
        print("in on_unregistered now")

    def do_apple(self, statement: cmd2.Statement):
        self._cmd.poutput('Apple!')

    def do_banana(self, statement: cmd2.Statement):
        """Banana Command"""
        self._cmd.poutput('Banana!!')

    cranberry_parser = cmd2.Cmd2ArgumentParser()
    cranberry_parser.add_argument('arg1', choices=['lemonade', 'juice', 'sauce'])

    @cmd2.with_argparser(cranberry_parser, with_unknown_args=True)
    def do_cranberry(self, ns: argparse.Namespace, unknown: List[str]):
        self._cmd.poutput('Cranberry {}!!'.format(ns.arg1))
        if unknown and len(unknown):
            self._cmd.poutput('Unknown: ' + ', '.join(['{}']*len(unknown)).format(*unknown))
        self._cmd.last_result = {'arg1': ns.arg1,
                           'unknown': unknown}

    def help_cranberry(self):
        self._cmd.stdout.write('This command does diddly squat...\n')

    @cmd2.with_argument_list
    @cmd2.with_category('Also Alone')
    def do_durian(self, args: List[str]):
        """Durian Command"""
        self._cmd.poutput('{} Arguments: '.format(len(args)))
        self._cmd.poutput(', '.join(['{}']*len(args)).format(*args))
        self._cmd.last_result = {'args': args}

    def complete_durian(self, text: str, line: str, begidx: int, endidx: int) -> List[str]:
        return self._cmd.basic_complete(text, line, begidx, endidx, ['stinks', 'smells', 'disgusting'])

    elderberry_parser = cmd2.Cmd2ArgumentParser()
    elderberry_parser.add_argument('arg1')

    @cmd2.with_category('Alone')
    @cmd2.with_argparser(elderberry_parser)
    def do_elderberry(self, ns: argparse.Namespace):
        self._cmd.poutput('Elderberry {}!!'.format(ns.arg1))
        self._cmd.last_result = {'arg1': ns.arg1}

    # Test that CommandSet with as_subcommand_to decorator successfully loads
    # during `cmd2.Cmd.__init__()`.
    main_parser = cmd2.Cmd2ArgumentParser(description="Main Command")
    main_subparsers = main_parser.add_subparsers(dest='subcommand', metavar='SUBCOMMAND')
    main_subparsers.required = True

    @cmd2.with_category('Alone')
    @cmd2.with_argparser(main_parser)
    def do_main(self, args: argparse.Namespace) -> None:
        # Call handler for whatever subcommand was selected
        handler = args.cmd2_handler.get()
        handler(args)

    # main -> sub
    subcmd_parser = cmd2.Cmd2ArgumentParser(description="Sub Command")

    @cmd2.as_subcommand_to('main', 'sub', subcmd_parser, help="sub command")
    def subcmd_func(self, args: argparse.Namespace) -> None:
        self._cmd.poutput("Subcommand Ran")


@cmd2.with_default_category('Command Set B')
class CommandSetB(CommandSetBase):
    def __init__(self, arg1):
        super().__init__()
        self._arg1 = arg1

    def do_aardvark(self, statement: cmd2.Statement):
        self._cmd.poutput('Aardvark!')

    def do_bat(self, statement: cmd2.Statement):
        """Banana Command"""
        self._cmd.poutput('Bat!!')

    def do_crocodile(self, statement: cmd2.Statement):
        self._cmd.poutput('Crocodile!!')


def test_autoload_commands(command_sets_app):
    # verifies that, when autoload is enabled, CommandSets and registered functions all show up

    cmds_cats, cmds_doc, cmds_undoc, help_topics = command_sets_app._build_command_info()

    assert 'Alone' in cmds_cats
    assert 'elderberry' in cmds_cats['Alone']
    assert 'main' in cmds_cats['Alone']

    # Test subcommand was autoloaded
    result = command_sets_app.app_cmd('main sub')
    assert 'Subcommand Ran' in result.stdout

    assert 'Also Alone' in cmds_cats
    assert 'durian' in cmds_cats['Also Alone']

    assert 'Fruits' in cmds_cats
    assert 'cranberry' in cmds_cats['Fruits']

    assert 'Command Set B' not in cmds_cats


def test_custom_construct_commandsets():
    # Verifies that a custom initialized CommandSet loads correctly when passed into the constructor
    command_set_b = CommandSetB('foo')
    app = WithCommandSets(command_sets=[command_set_b])

    cmds_cats, cmds_doc, cmds_undoc, help_topics = app._build_command_info()
    assert 'Command Set B' in cmds_cats

    # Verifies that the same CommandSet can not be loaded twice
    command_set_2 = CommandSetB('bar')
    with pytest.raises(CommandSetRegistrationError):
        assert app.register_command_set(command_set_2)

    # Verify that autoload doesn't conflict with a manually loaded CommandSet that could be autoloaded.
    command_set_a = CommandSetA()
    app2 = WithCommandSets(command_sets=[command_set_a])

    with pytest.raises(CommandSetRegistrationError):
        app2.register_command_set(command_set_b)

    app.unregister_command_set(command_set_b)

    app2.register_command_set(command_set_b)

    assert hasattr(app2, 'do_apple')
    assert hasattr(app2, 'do_aardvark')

    assert app2.find_commandset_for_command('aardvark') is command_set_b
    assert app2.find_commandset_for_command('apple') is command_set_a

    matches = app2.find_commandsets(CommandSetBase, subclass_match=True)
    assert command_set_a in matches
    assert command_set_b in matches
    assert command_set_2 not in matches


def test_load_commands(command_sets_manual, capsys):

    # now install a command set and verify the commands are now present
    cmd_set = CommandSetA()

    assert command_sets_manual.find_commandset_for_command('elderberry') is None
    assert not command_sets_manual.find_commandsets(CommandSetA)

    command_sets_manual.register_command_set(cmd_set)

    assert command_sets_manual.find_commandsets(CommandSetA)[0] is cmd_set
    assert command_sets_manual.find_commandset_for_command('elderberry') is cmd_set

    # Make sure registration callbacks ran
    out, err = capsys.readouterr()
    assert "in on_register now" in out
    assert "in on_registered now" in out

    cmds_cats, cmds_doc, cmds_undoc, help_topics = command_sets_manual._build_command_info()

    assert 'Alone' in cmds_cats
    assert 'elderberry' in cmds_cats['Alone']
    assert 'main' in cmds_cats['Alone']

    # Test subcommand was loaded
    result = command_sets_manual.app_cmd('main sub')
    assert 'Subcommand Ran' in result.stdout

    assert 'Fruits' in cmds_cats
    assert 'cranberry' in cmds_cats['Fruits']

    # uninstall the command set and verify it is now also no longer accessible
    command_sets_manual.unregister_command_set(cmd_set)

    cmds_cats, cmds_doc, cmds_undoc, help_topics = command_sets_manual._build_command_info()

    assert 'Alone' not in cmds_cats
    assert 'Fruits' not in cmds_cats

    # Make sure unregistration callbacks ran
    out, err = capsys.readouterr()
    assert "in on_unregister now" in out
    assert "in on_unregistered now" in out

    # uninstall a second time and verify no errors happen
    command_sets_manual.unregister_command_set(cmd_set)

    # reinstall the command set and verify it is accessible
    command_sets_manual.register_command_set(cmd_set)

    cmds_cats, cmds_doc, cmds_undoc, help_topics = command_sets_manual._build_command_info()

    assert 'Alone' in cmds_cats
    assert 'elderberry' in cmds_cats['Alone']
    assert 'main' in cmds_cats['Alone']

    # Test subcommand was loaded
    result = command_sets_manual.app_cmd('main sub')
    assert 'Subcommand Ran' in result.stdout

    assert 'Fruits' in cmds_cats
    assert 'cranberry' in cmds_cats['Fruits']


def test_commandset_decorators(command_sets_app):
    result = command_sets_app.app_cmd('cranberry juice extra1 extra2')
    assert result is not None
    assert result.data is not None
    assert len(result.data['unknown']) == 2
    assert 'extra1' in result.data['unknown']
    assert 'extra2' in result.data['unknown']
    assert result.data['arg1'] == 'juice'
    assert result.stderr is None

    result = command_sets_app.app_cmd('durian juice extra1 extra2')
    assert len(result.data['args']) == 3
    assert 'juice' in result.data['args']
    assert 'extra1' in result.data['args']
    assert 'extra2' in result.data['args']
    assert result.stderr is None

    result = command_sets_app.app_cmd('durian')
    assert len(result.data['args']) == 0
    assert result.stderr is None

    result = command_sets_app.app_cmd('elderberry')
    assert result.stderr is not None
    assert len(result.stderr) > 0
    assert 'arguments are required' in result.stderr
    assert result.data is None

    result = command_sets_app.app_cmd('elderberry a b')
    assert result.stderr is not None
    assert len(result.stderr) > 0
    assert 'unrecognized arguments' in result.stderr
    assert result.data is None


def test_load_commandset_errors(command_sets_manual, capsys):
    cmd_set = CommandSetA()

    # create a conflicting command before installing CommandSet to verify rollback behavior
    command_sets_manual._install_command_function('durian', cmd_set.do_durian)
    with pytest.raises(CommandSetRegistrationError):
        command_sets_manual.register_command_set(cmd_set)

    # verify that the commands weren't installed
    cmds_cats, cmds_doc, cmds_undoc, help_topics = command_sets_manual._build_command_info()

    assert 'Alone' not in cmds_cats
    assert 'Fruits' not in cmds_cats
    assert not command_sets_manual._installed_command_sets

    delattr(command_sets_manual, 'do_durian')

    # pre-create intentionally conflicting macro and alias names
    command_sets_manual.app_cmd('macro create apple run_pyscript')
    command_sets_manual.app_cmd('alias create banana run_pyscript')

    # now install a command set and verify the commands are now present
    command_sets_manual.register_command_set(cmd_set)
    out, err = capsys.readouterr()

    # verify aliases and macros are deleted with warning if they conflict with a command
    assert "Deleting alias 'banana'" in err
    assert "Deleting macro 'apple'" in err

    # verify duplicate commands are detected
    with pytest.raises(CommandSetRegistrationError):
        command_sets_manual._install_command_function('banana', cmd_set.do_banana)

    # verify bad command names are detected
    with pytest.raises(CommandSetRegistrationError):
        command_sets_manual._install_command_function('bad command', cmd_set.do_banana)

    # verify error conflict with existing completer function
    with pytest.raises(CommandSetRegistrationError):
        command_sets_manual._install_completer_function('durian', cmd_set.complete_durian)

    # verify error conflict with existing help function
    with pytest.raises(CommandSetRegistrationError):
        command_sets_manual._install_help_function('cranberry', cmd_set.help_cranberry)


class LoadableBase(cmd2.CommandSet):
    def __init__(self, dummy):
        super(LoadableBase, self).__init__()
        self._dummy = dummy  # prevents autoload
        self._cut_called = False

    cut_parser = cmd2.Cmd2ArgumentParser()
    cut_subparsers = cut_parser.add_subparsers(title='item', help='item to cut')

    def namespace_provider(self) -> argparse.Namespace:
        ns = argparse.Namespace()
        ns.cut_called = self._cut_called
        return ns

    @cmd2.with_argparser(cut_parser)
    def do_cut(self, ns: argparse.Namespace):
        """Cut something"""
        handler = ns.cmd2_handler.get()
        if handler is not None:
            # Call whatever subcommand function was selected
            handler(ns)
            self._cut_called = True
        else:
            # No subcommand was provided, so call help
            self._cmd.pwarning('This command does nothing without sub-parsers registered')
            self._cmd.do_help('cut')

<<<<<<< HEAD
    stir_parser = cmd2.Cmd2ArgumentParser('stir')
=======
    stir_parser = cmd2.Cmd2ArgumentParser()
>>>>>>> 1054dda7
    stir_subparsers = stir_parser.add_subparsers(title='item', help='what to stir')

    @cmd2.with_argparser(stir_parser, ns_provider=namespace_provider)
    def do_stir(self, ns: argparse.Namespace):
        """Stir something"""
        if not ns.cut_called:
            self._cmd.poutput('Need to cut before stirring')
            return

        handler = ns.cmd2_handler.get()
        if handler is not None:
            # Call whatever subcommand function was selected
            handler(ns)
        else:
            # No subcommand was provided, so call help
            self._cmd.pwarning('This command does nothing without sub-parsers registered')
            self._cmd.do_help('stir')

    stir_pasta_parser = cmd2.Cmd2ArgumentParser()
    stir_pasta_parser.add_argument('--option', '-o')
    stir_pasta_parser.add_subparsers(title='style', help='Stir style')

    @cmd2.as_subcommand_to('stir', 'pasta', stir_pasta_parser)
    def stir_pasta(self, ns: argparse.Namespace):
        handler = ns.cmd2_handler.get()
        if handler is not None:
            # Call whatever subcommand function was selected
            handler(ns)
        else:
            self._cmd.poutput('Stir pasta haphazardly')


class LoadableBadBase(cmd2.CommandSet):
    def __init__(self, dummy):
        super(LoadableBadBase, self).__init__()
        self._dummy = dummy  # prevents autoload

    def do_cut(self, ns: argparse.Namespace):
        """Cut something"""
        handler = ns.cmd2_handler.get()
        if handler is not None:
            # Call whatever subcommand function was selected
            handler(ns)
        else:
            # No subcommand was provided, so call help
            self._cmd.poutput('This command does nothing without sub-parsers registered')
            self._cmd.do_help('cut')


@cmd2.with_default_category('Fruits')
class LoadableFruits(cmd2.CommandSet):
    def __init__(self, dummy):
        super(LoadableFruits, self).__init__()
        self._dummy = dummy  # prevents autoload

    def do_apple(self, _: cmd2.Statement):
        self._cmd.poutput('Apple')

    banana_parser = cmd2.Cmd2ArgumentParser()
    banana_parser.add_argument('direction', choices=['discs', 'lengthwise'])

    @cmd2.as_subcommand_to('cut', 'banana', banana_parser, help='Cut banana', aliases=['bananer'])
    def cut_banana(self, ns: argparse.Namespace):
        """Cut banana"""
        self._cmd.poutput('cutting banana: ' + ns.direction)


class LoadablePastaStir(cmd2.CommandSet):
    def __init__(self, dummy):
        super(LoadablePastaStir, self).__init__()
        self._dummy = dummy  # prevents autoload

    stir_pasta_vigor_parser = cmd2.Cmd2ArgumentParser()
    stir_pasta_vigor_parser.add_argument('frequency')

    @cmd2.as_subcommand_to('stir pasta', 'vigorously', stir_pasta_vigor_parser)
    def stir_pasta_vigorously(self, ns: argparse.Namespace):
        self._cmd.poutput('stir the pasta vigorously')


@cmd2.with_default_category('Vegetables')
class LoadableVegetables(cmd2.CommandSet):
    def __init__(self, dummy):
        super(LoadableVegetables, self).__init__()
        self._dummy = dummy  # prevents autoload

    def do_arugula(self, _: cmd2.Statement):
        self._cmd.poutput('Arugula')

    def complete_style_arg(self, text: str, line: str, begidx: int, endidx: int) -> List[str]:
        return ['quartered', 'diced']

    bokchoy_parser = cmd2.Cmd2ArgumentParser()
    bokchoy_parser.add_argument('style', completer=complete_style_arg)

    @cmd2.as_subcommand_to('cut', 'bokchoy', bokchoy_parser)
    def cut_bokchoy(self, ns: argparse.Namespace):
        self._cmd.poutput('Bok Choy: ' + ns.style)


def test_subcommands(command_sets_manual):

    base_cmds = LoadableBase(1)
    badbase_cmds = LoadableBadBase(1)
    fruit_cmds = LoadableFruits(1)
    veg_cmds = LoadableVegetables(1)

    # installing subcommands without base command present raises exception
    with pytest.raises(CommandSetRegistrationError):
        command_sets_manual.register_command_set(fruit_cmds)

    # if the base command is present but isn't an argparse command, expect exception
    command_sets_manual.register_command_set(badbase_cmds)
    with pytest.raises(CommandSetRegistrationError):
        command_sets_manual.register_command_set(fruit_cmds)

    # verify that the commands weren't installed
    cmds_cats, cmds_doc, cmds_undoc, help_topics = command_sets_manual._build_command_info()
    assert 'cut' in cmds_doc
    assert 'Fruits' not in cmds_cats

    # Now install the good base commands
    command_sets_manual.unregister_command_set(badbase_cmds)
    command_sets_manual.register_command_set(base_cmds)

    # verify that we catch an attempt to register subcommands when the commandset isn't installed
    with pytest.raises(CommandSetRegistrationError):
        command_sets_manual._register_subcommands(fruit_cmds)

    cmd_result = command_sets_manual.app_cmd('cut')
    assert 'This command does nothing without sub-parsers registered' in cmd_result.stderr

    # verify that command set install without problems
    command_sets_manual.register_command_set(fruit_cmds)
    command_sets_manual.register_command_set(veg_cmds)
    cmds_cats, cmds_doc, cmds_undoc, help_topics = command_sets_manual._build_command_info()
    assert 'Fruits' in cmds_cats

    text = ''
    line = 'cut {}'.format(text)
    endidx = len(line)
    begidx = endidx
    first_match = complete_tester(text, line, begidx, endidx, command_sets_manual)

    assert first_match is not None
    # check that the alias shows up correctly
    assert ['banana', 'bananer', 'bokchoy'] == command_sets_manual.completion_matches

    cmd_result = command_sets_manual.app_cmd('cut banana discs')
    assert 'cutting banana: discs' in cmd_result.stdout

    text = ''
    line = 'cut bokchoy {}'.format(text)
    endidx = len(line)
    begidx = endidx
    first_match = complete_tester(text, line, begidx, endidx, command_sets_manual)

    assert first_match is not None
    # verify that argparse completer in commandset functions correctly
    assert ['diced', 'quartered'] == command_sets_manual.completion_matches

    # verify that command set uninstalls without problems
    command_sets_manual.unregister_command_set(fruit_cmds)
    cmds_cats, cmds_doc, cmds_undoc, help_topics = command_sets_manual._build_command_info()
    assert 'Fruits' not in cmds_cats

    # verify a double-unregister raises exception
    with pytest.raises(CommandSetRegistrationError):
        command_sets_manual._unregister_subcommands(fruit_cmds)
    command_sets_manual.unregister_command_set(veg_cmds)

    # Disable command and verify subcommands still load and unload
    command_sets_manual.disable_command('cut', 'disabled for test')

    # verify that command set install without problems
    command_sets_manual.register_command_set(fruit_cmds)
    command_sets_manual.register_command_set(veg_cmds)

    command_sets_manual.enable_command('cut')

    cmds_cats, cmds_doc, cmds_undoc, help_topics = command_sets_manual._build_command_info()
    assert 'Fruits' in cmds_cats

    text = ''
    line = 'cut {}'.format(text)
    endidx = len(line)
    begidx = endidx
    first_match = complete_tester(text, line, begidx, endidx, command_sets_manual)

    assert first_match is not None
    # check that the alias shows up correctly
    assert ['banana', 'bananer', 'bokchoy'] == command_sets_manual.completion_matches

    text = ''
    line = 'cut bokchoy {}'.format(text)
    endidx = len(line)
    begidx = endidx
    first_match = complete_tester(text, line, begidx, endidx, command_sets_manual)

    assert first_match is not None
    # verify that argparse completer in commandset functions correctly
    assert ['diced', 'quartered'] == command_sets_manual.completion_matches

    # disable again and verify can still uninstnall
    command_sets_manual.disable_command('cut', 'disabled for test')

    # verify that command set uninstalls without problems
    command_sets_manual.unregister_command_set(fruit_cmds)
    cmds_cats, cmds_doc, cmds_undoc, help_topics = command_sets_manual._build_command_info()
    assert 'Fruits' not in cmds_cats

    # verify a double-unregister raises exception
    with pytest.raises(CommandSetRegistrationError):
        command_sets_manual._unregister_subcommands(fruit_cmds)

    with pytest.raises(CommandSetRegistrationError):
        command_sets_manual.unregister_command_set(base_cmds)

    command_sets_manual.unregister_command_set(veg_cmds)
    command_sets_manual.unregister_command_set(base_cmds)

def test_nested_subcommands(command_sets_manual):
    base_cmds = LoadableBase(1)
    pasta_cmds = LoadablePastaStir(1)

    with pytest.raises(CommandSetRegistrationError):
        command_sets_manual.register_command_set(pasta_cmds)

    command_sets_manual.register_command_set(base_cmds)

    command_sets_manual.register_command_set(pasta_cmds)

    with pytest.raises(CommandSetRegistrationError):
        command_sets_manual.unregister_command_set(base_cmds)

    class BadNestedSubcommands(cmd2.CommandSet):
        def __init__(self, dummy):
            super(BadNestedSubcommands, self).__init__()
            self._dummy = dummy  # prevents autoload

        stir_pasta_vigor_parser = cmd2.Cmd2ArgumentParser()
        stir_pasta_vigor_parser.add_argument('frequency')

        # stir sauce doesn't exist anywhere, this should fail
        @cmd2.as_subcommand_to('stir sauce', 'vigorously', stir_pasta_vigor_parser)
        def stir_pasta_vigorously(self, ns: argparse.Namespace):
            self._cmd.poutput('stir the pasta vigorously')

    with pytest.raises(CommandSetRegistrationError):
        command_sets_manual.register_command_set(BadNestedSubcommands(1))

    fruit_cmds = LoadableFruits(1)
    command_sets_manual.register_command_set(fruit_cmds)

    # validates custom namespace provider works correctly. Stir command will fail until
    # the cut command is called
    result = command_sets_manual.app_cmd('stir pasta vigorously everyminute')
    assert 'Need to cut before stirring' in result.stdout

    result = command_sets_manual.app_cmd('cut banana discs')
    assert 'cutting banana: discs' in result.stdout

    result = command_sets_manual.app_cmd('stir pasta vigorously everyminute')
    assert 'stir the pasta vigorously' in result.stdout


class AppWithSubCommands(cmd2.Cmd):
    """Class for testing usage of `as_subcommand_to` decorator directly in a Cmd2 subclass."""
    def __init__(self, *args, **kwargs):
        super(AppWithSubCommands, self).__init__(*args, **kwargs)

    cut_parser = cmd2.Cmd2ArgumentParser()
    cut_subparsers = cut_parser.add_subparsers(title='item', help='item to cut')

    @cmd2.with_argparser(cut_parser)
    def do_cut(self, ns: argparse.Namespace):
        """Cut something"""
        handler = ns.cmd2_handler.get()
        if handler is not None:
            # Call whatever subcommand function was selected
            handler(ns)
        else:
            # No subcommand was provided, so call help
            self.poutput('This command does nothing without sub-parsers registered')
            self.do_help('cut')

    banana_parser = cmd2.Cmd2ArgumentParser()
    banana_parser.add_argument('direction', choices=['discs', 'lengthwise'])

    @cmd2.as_subcommand_to('cut', 'banana', banana_parser, help='Cut banana', aliases=['bananer'])
    def cut_banana(self, ns: argparse.Namespace):
        """Cut banana"""
        self.poutput('cutting banana: ' + ns.direction)

    def complete_style_arg(self, text: str, line: str, begidx: int, endidx: int) -> List[str]:
        return ['quartered', 'diced']

    bokchoy_parser = cmd2.Cmd2ArgumentParser()
    bokchoy_parser.add_argument('style', completer=complete_style_arg)

    @cmd2.as_subcommand_to('cut', 'bokchoy', bokchoy_parser)
    def cut_bokchoy(self, _: argparse.Namespace):
        self.poutput('Bok Choy')


@pytest.fixture
def static_subcommands_app():
    app = AppWithSubCommands()
    return app


def test_static_subcommands(static_subcommands_app):
    cmds_cats, cmds_doc, cmds_undoc, help_topics = static_subcommands_app._build_command_info()
    assert 'Fruits' in cmds_cats

    text = ''
    line = 'cut {}'.format(text)
    endidx = len(line)
    begidx = endidx
    first_match = complete_tester(text, line, begidx, endidx, static_subcommands_app)

    assert first_match is not None
    # check that the alias shows up correctly
    assert ['banana', 'bananer', 'bokchoy'] == static_subcommands_app.completion_matches

    text = ''
    line = 'cut bokchoy {}'.format(text)
    endidx = len(line)
    begidx = endidx
    first_match = complete_tester(text, line, begidx, endidx, static_subcommands_app)

    assert first_match is not None
    # verify that argparse completer in commandset functions correctly
    assert ['diced', 'quartered'] == static_subcommands_app.completion_matches


complete_states_expected_self = None


class WithCompleterCommandSet(cmd2.CommandSet):
    states = ['alabama', 'alaska', 'arizona', 'arkansas', 'california', 'colorado', 'connecticut', 'delaware']

    def __init__(self, dummy):
        """dummy variable prevents this from being autoloaded in other tests"""
        super(WithCompleterCommandSet, self).__init__()

    def complete_states(self, text: str, line: str, begidx: int, endidx: int) -> List[str]:
        assert self is complete_states_expected_self
        return self._cmd.basic_complete(text, line, begidx, endidx, self.states)


class SubclassCommandSetCase1(WithCompleterCommandSet):
    parser = cmd2.Cmd2ArgumentParser()
    parser.add_argument('state', type=str, completer=WithCompleterCommandSet.complete_states)

    @cmd2.with_argparser(parser)
    def do_case1(self, ns: argparse.Namespace):
        self._cmd.poutput('something {}'.format(ns.state))


class SubclassCommandSetErrorCase2(WithCompleterCommandSet):
    parser = cmd2.Cmd2ArgumentParser()
    parser.add_argument('state', type=str, completer=WithCompleterCommandSet.complete_states)

    @cmd2.with_argparser(parser)
    def do_error2(self, ns: argparse.Namespace):
        self._cmd.poutput('something {}'.format(ns.state))


class SubclassCommandSetCase2(cmd2.CommandSet):
    def __init__(self, dummy):
        """dummy variable prevents this from being autoloaded in other tests"""
        super(SubclassCommandSetCase2, self).__init__()

    parser = cmd2.Cmd2ArgumentParser()
    parser.add_argument('state', type=str, completer=WithCompleterCommandSet.complete_states)

    @cmd2.with_argparser(parser)
    def do_case2(self, ns: argparse.Namespace):
        self._cmd.poutput('something {}'.format(ns.state))


def test_cross_commandset_completer(command_sets_manual):
    global complete_states_expected_self
    # This tests the different ways to locate the matching CommandSet when completing an argparse argument.
    # Exercises the `_complete_for_arg` function of `ArgparseCompleter` in `argparse_completer.py`

    ####################################################################################################################
    # This exercises Case 1
    # If the CommandSet holding a command is a sub-class of the class that defines the completer function, then use that
    # CommandSet instance as self when calling the completer
    case1_set = SubclassCommandSetCase1(1)

    command_sets_manual.register_command_set(case1_set)

    text = ''
    line = 'case1 {}'.format(text)
    endidx = len(line)
    begidx = endidx
    complete_states_expected_self = case1_set
    first_match = complete_tester(text, line, begidx, endidx, command_sets_manual)
    complete_states_expected_self = None

    assert first_match == 'alabama'
    assert command_sets_manual.completion_matches == WithCompleterCommandSet.states

    command_sets_manual.unregister_command_set(case1_set)

    ####################################################################################################################
    # This exercises Case 2
    # If the CommandSet holding a command is unrelated to the CommandSet holding the completer function, then search
    # all installed CommandSet instances for one that is an exact type match

    # First verify that, without the correct command set
    base_set = WithCompleterCommandSet(1)
    case2_set = SubclassCommandSetCase2(2)
    command_sets_manual.register_command_set(base_set)
    command_sets_manual.register_command_set(case2_set)

    text = ''
    line = 'case2 {}'.format(text)
    endidx = len(line)
    begidx = endidx
    complete_states_expected_self = base_set
    first_match = complete_tester(text, line, begidx, endidx, command_sets_manual)
    complete_states_expected_self = None

    assert first_match == 'alabama'
    assert command_sets_manual.completion_matches == WithCompleterCommandSet.states

    command_sets_manual.unregister_command_set(case2_set)
    command_sets_manual.unregister_command_set(base_set)

    ####################################################################################################################
    # This exercises Case 3
    # If the CommandSet holding a command is unrelated to the CommandSet holding the completer function,
    # and no exact type match can be found, but sub-class matches can be found and there is only a single
    # subclass match, then use the lone subclass match as the parent CommandSet.

    command_sets_manual.register_command_set(case1_set)
    command_sets_manual.register_command_set(case2_set)

    text = ''
    line = 'case2 {}'.format(text)
    endidx = len(line)
    begidx = endidx
    complete_states_expected_self = case1_set
    first_match = complete_tester(text, line, begidx, endidx, command_sets_manual)
    complete_states_expected_self = None

    assert first_match == 'alabama'
    assert command_sets_manual.completion_matches == WithCompleterCommandSet.states

    command_sets_manual.unregister_command_set(case2_set)
    command_sets_manual.unregister_command_set(case1_set)

    ####################################################################################################################
    # Error Case 1
    # If the CommandSet holding a command is unrelated to the CommandSet holding the completer function, then search
    # all installed CommandSet instances for one that is an exact type match, none are found
    # search for sub-class matches, also none are found.

    command_sets_manual.register_command_set(case2_set)

    text = ''
    line = 'case2 {}'.format(text)
    endidx = len(line)
    begidx = endidx
    first_match = complete_tester(text, line, begidx, endidx, command_sets_manual)

    assert first_match is None
    assert command_sets_manual.completion_matches == []

    command_sets_manual.unregister_command_set(case2_set)

    ####################################################################################################################
    # Error Case 2
    # If the CommandSet holding a command is unrelated to the CommandSet holding the completer function, then search
    # all installed CommandSet instances for one that is an exact type match, none are found
    # search for sub-class matches, more than 1 is found

    error_case2_set = SubclassCommandSetErrorCase2(4)
    command_sets_manual.register_command_set(case1_set)
    command_sets_manual.register_command_set(case2_set)
    command_sets_manual.register_command_set(error_case2_set)

    text = ''
    line = 'case2 {}'.format(text)
    endidx = len(line)
    begidx = endidx
    first_match = complete_tester(text, line, begidx, endidx, command_sets_manual)

    assert first_match is None
    assert command_sets_manual.completion_matches == []

    command_sets_manual.unregister_command_set(case2_set)


class CommandSetWithPathComplete(cmd2.CommandSet):
    def __init__(self, dummy):
        """dummy variable prevents this from being autoloaded in other tests"""
        super(CommandSetWithPathComplete, self).__init__()

    parser = argparse.ArgumentParser()
    parser.add_argument('path', nargs='+', help='paths', completer=cmd2.Cmd.path_complete)

    @cmd2.with_argparser(parser)
    def do_path(self, app: cmd2.Cmd, args):
        app.poutput(args.path)


def test_path_complete(command_sets_manual):
    test_set = CommandSetWithPathComplete(1)

    command_sets_manual.register_command_set(test_set)

    text = ''
    line = 'path {}'.format(text)
    endidx = len(line)
    begidx = endidx
    first_match = complete_tester(text, line, begidx, endidx, command_sets_manual)

    assert first_match is not None


def test_bad_subcommand():
    class BadSubcommandApp(cmd2.Cmd):
        """Class for testing usage of `as_subcommand_to` decorator directly in a Cmd2 subclass."""

        def __init__(self, *args, **kwargs):
            super(BadSubcommandApp, self).__init__(*args, **kwargs)

        cut_parser = cmd2.Cmd2ArgumentParser()
        cut_subparsers = cut_parser.add_subparsers(title='item', help='item to cut')

        @cmd2.with_argparser(cut_parser)
        def do_cut(self, ns: argparse.Namespace):
            """Cut something"""
            pass

        banana_parser = cmd2.Cmd2ArgumentParser()
        banana_parser.add_argument('direction', choices=['discs', 'lengthwise'])

        @cmd2.as_subcommand_to('cut', 'bad name', banana_parser, help='This should fail')
        def cut_banana(self, ns: argparse.Namespace):
            """Cut banana"""
            self.poutput('cutting banana: ' + ns.direction)

    with pytest.raises(CommandSetRegistrationError):
        app = BadSubcommandApp()<|MERGE_RESOLUTION|>--- conflicted
+++ resolved
@@ -345,11 +345,7 @@
             self._cmd.pwarning('This command does nothing without sub-parsers registered')
             self._cmd.do_help('cut')
 
-<<<<<<< HEAD
-    stir_parser = cmd2.Cmd2ArgumentParser('stir')
-=======
     stir_parser = cmd2.Cmd2ArgumentParser()
->>>>>>> 1054dda7
     stir_subparsers = stir_parser.add_subparsers(title='item', help='what to stir')
 
     @cmd2.with_argparser(stir_parser, ns_provider=namespace_provider)
