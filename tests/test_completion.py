# coding=utf-8
"""
Unit/functional testing for readline tab-completion functions in the cmd2.py module.

These are primarily tests related to readline completer functions which handle tab-completion of cmd2/cmd commands,
file system paths, and shell commands.

Copyright 2017 Todd Leonhardt <todd.leonhardt@gmail.com>
Released under MIT license, see LICENSE file
"""
import argparse
import os
import sys

import pytest
from cmd2 import cmd2
import cmd2.submenu
from .conftest import complete_tester, StdOut
from examples.subcommands import SubcommandsExample

# List of strings used with completion functions
food_item_strs = ['Pizza', 'Ham', 'Ham Sandwich', 'Potato']
sport_item_strs = ['Bat', 'Basket', 'Basketball', 'Football', 'Space Ball']
delimited_strs = \
    [
        '/home/user/file.txt',
        '/home/user/file space.txt',
        '/home/user/prog.c',
        '/home/other user/maps',
        '/home/other user/tests'
    ]

# Dictionary used with flag based completion functions
flag_dict = \
    {
        # Tab-complete food items after -f and --food flag in command line
        '-f': food_item_strs,
        '--food': food_item_strs,

        # Tab-complete sport items after -s and --sport flag in command line
        '-s': sport_item_strs,
        '--sport': sport_item_strs,
    }

# Dictionary used with index based completion functions
index_dict = \
    {
        1: food_item_strs,            # Tab-complete food items at index 1 in command line
        2: sport_item_strs,           # Tab-complete sport items at index 2 in command line
    }


class CompletionsExample(cmd2.Cmd):
    """
    Example cmd2 application used to exercise tab-completion tests
    """
    def __init__(self):
        cmd2.Cmd.__init__(self)

    def do_test_basic(self, args):
        pass

    def complete_test_basic(self, text, line, begidx, endidx):
        return self.basic_complete(text, line, begidx, endidx, food_item_strs)

    def do_test_delimited(self, args):
        pass

    def complete_test_delimited(self, text, line, begidx, endidx):
        return self.delimiter_complete(text, line, begidx, endidx, delimited_strs, '/')


@pytest.fixture
def cmd2_app():
    c = CompletionsExample()
    return c


def test_cmd2_command_completion_single(cmd2_app):
    text = 'he'
    line = text
    endidx = len(line)
    begidx = endidx - len(text)
    assert cmd2_app.completenames(text, line, begidx, endidx) == ['help']

def test_complete_command_single(cmd2_app):
    text = 'he'
    line = text
    endidx = len(line)
    begidx = endidx - len(text)

    first_match = complete_tester(text, line, begidx, endidx, cmd2_app)
    assert first_match is not None and cmd2_app.completion_matches == ['help ']

def test_complete_empty_arg(cmd2_app):
    text = ''
    line = 'help {}'.format(text)
    endidx = len(line)
    begidx = endidx - len(text)

    expected = sorted(cmd2_app.complete_help(text, line, begidx, endidx))
    first_match = complete_tester(text, line, begidx, endidx, cmd2_app)

    assert first_match is not None and \
        cmd2_app.completion_matches == expected

def test_complete_bogus_command(cmd2_app):
    text = ''
    line = 'fizbuzz {}'.format(text)
    endidx = len(line)
    begidx = endidx - len(text)

    first_match = complete_tester(text, line, begidx, endidx, cmd2_app)
    assert first_match is None


def test_cmd2_command_completion_single(cmd2_app):
    text = 'hel'
    line = text
    endidx = len(line)
    begidx = endidx - len(text)
    assert cmd2_app.completenames(text, line, begidx, endidx) == ['help']

def test_cmd2_command_completion_multiple(cmd2_app):
    text = 'h'
    line = text
    endidx = len(line)
    begidx = endidx - len(text)
    assert cmd2_app.completenames(text, line, begidx, endidx) == ['help', 'history']

def test_cmd2_command_completion_nomatch(cmd2_app):
    text = 'fakecommand'
    line = text
    endidx = len(line)
    begidx = endidx - len(text)
    assert cmd2_app.completenames(text, line, begidx, endidx) == []


def test_cmd2_help_completion_single(cmd2_app):
    text = 'he'
    line = 'help {}'.format(text)
    endidx = len(line)
    begidx = endidx - len(text)
    assert cmd2_app.complete_help(text, line, begidx, endidx) == ['help']

def test_cmd2_help_completion_multiple(cmd2_app):
    text = 'h'
    line = 'help {}'.format(text)
    endidx = len(line)
    begidx = endidx - len(text)

    matches = sorted(cmd2_app.complete_help(text, line, begidx, endidx))
    assert matches == ['help', 'history']

def test_cmd2_help_completion_nomatch(cmd2_app):
    text = 'fakecommand'
    line = 'help {}'.format(text)
    endidx = len(line)
    begidx = endidx - len(text)
    assert cmd2_app.complete_help(text, line, begidx, endidx) == []


def test_shell_command_completion_shortcut(cmd2_app):
    # Made sure ! runs a shell command and all matches start with ! since there
    # isn't a space between ! and the shell command. Display matches won't
    # begin with the !.
    if sys.platform == "win32":
        text = '!calc'
        expected = ['!calc.exe ']
        expected_display = ['calc.exe']
    else:
        text = '!egr'
        expected = ['!egrep ']
        expected_display = ['egrep']

    line = text
    endidx = len(line)
    begidx = 0

    first_match = complete_tester(text, line, begidx, endidx, cmd2_app)
    assert first_match is not None and \
           cmd2_app.completion_matches == expected and \
           cmd2_app.display_matches == expected_display

def test_shell_command_completion_doesnt_match_wildcards(cmd2_app):
    if sys.platform == "win32":
        text = 'c*'
    else:
        text = 'e*'

    line = 'shell {}'.format(text)
    endidx = len(line)
    begidx = endidx - len(text)
    assert cmd2_app.complete_shell(text, line, begidx, endidx) == []

def test_shell_command_completion_multiple(cmd2_app):
    if sys.platform == "win32":
        text = 'c'
        expected = 'calc.exe'
    else:
        text = 'l'
        expected = 'ls'

    line = 'shell {}'.format(text)
    endidx = len(line)
    begidx = endidx - len(text)
    assert expected in cmd2_app.complete_shell(text, line, begidx, endidx)

def test_shell_command_completion_nomatch(cmd2_app):
    text = 'zzzz'
    line = 'shell {}'.format(text)
    endidx = len(line)
    begidx = endidx - len(text)
    assert cmd2_app.complete_shell(text, line, begidx, endidx) == []

def test_shell_command_completion_doesnt_complete_when_just_shell(cmd2_app):
    text = ''
    line = 'shell {}'.format(text)
    endidx = len(line)
    begidx = endidx - len(text)
    assert cmd2_app.complete_shell(text, line, begidx, endidx) == []

def test_shell_command_completion_does_path_completion_when_after_command(cmd2_app, request):
    test_dir = os.path.dirname(request.module.__file__)

    text = os.path.join(test_dir, 'conftest')
    line = 'shell cat {}'.format(text)

    endidx = len(line)
    begidx = endidx - len(text)

    assert cmd2_app.complete_shell(text, line, begidx, endidx) == [text + '.py']


def test_path_completion_single_end(cmd2_app, request):
    test_dir = os.path.dirname(request.module.__file__)

    text = os.path.join(test_dir, 'conftest')
    line = 'shell cat {}'.format(text)

    endidx = len(line)
    begidx = endidx - len(text)

    assert cmd2_app.path_complete(text, line, begidx, endidx) == [text + '.py']

def test_path_completion_multiple(cmd2_app, request):
    test_dir = os.path.dirname(request.module.__file__)

    text = os.path.join(test_dir, 's')
    line = 'shell cat {}'.format(text)

    endidx = len(line)
    begidx = endidx - len(text)

    matches = sorted(cmd2_app.path_complete(text, line, begidx, endidx))
    expected = [text + 'cript.py', text + 'cript.txt', text + 'cripts' + os.path.sep]
    assert matches == expected

def test_path_completion_nomatch(cmd2_app, request):
    test_dir = os.path.dirname(request.module.__file__)

    text = os.path.join(test_dir, 'fakepath')
    line = 'shell cat {}'.format(text)

    endidx = len(line)
    begidx = endidx - len(text)

    assert cmd2_app.path_complete(text, line, begidx, endidx) == []


def test_default_to_shell_completion(cmd2_app, request):
    cmd2_app.default_to_shell = True
    test_dir = os.path.dirname(request.module.__file__)

    text = os.path.join(test_dir, 'conftest')

    if sys.platform == "win32":
        command = 'calc.exe'
    else:
        command = 'egrep'

    # Make sure the command is on the testing system
    assert command in cmd2_app.get_exes_in_path(command)
    line = '{} {}'.format(command, text)

    endidx = len(line)
    begidx = endidx - len(text)

    first_match = complete_tester(text, line, begidx, endidx, cmd2_app)
    assert first_match is not None and cmd2_app.completion_matches == [text + '.py ']


def test_path_completion_cwd(cmd2_app):
    # Run path complete with no search text
    text = ''
    line = 'shell ls {}'.format(text)
    endidx = len(line)
    begidx = endidx - len(text)
    completions_no_text = cmd2_app.path_complete(text, line, begidx, endidx)

    # Run path complete with path set to the CWD
    text = os.getcwd() + os.path.sep
    line = 'shell ls {}'.format(text)
    endidx = len(line)
    begidx = endidx - len(text)

    # We have to strip off the text from the beginning since the matches are entire paths
    completions_cwd = [match.replace(text, '', 1) for match in cmd2_app.path_complete(text, line, begidx, endidx)]

    # Verify that the first test gave results for entries in the cwd
    assert completions_no_text == completions_cwd
    assert completions_cwd

def test_path_completion_doesnt_match_wildcards(cmd2_app, request):
    test_dir = os.path.dirname(request.module.__file__)

    text = os.path.join(test_dir, 'c*')
    line = 'shell cat {}'.format(text)

    endidx = len(line)
    begidx = endidx - len(text)

    # Currently path completion doesn't accept wildcards, so will always return empty results
    assert cmd2_app.path_complete(text, line, begidx, endidx) == []

@pytest.mark.skipif(sys.platform == 'win32', reason="getpass.getuser() does not work on Windows in AppVeyor because "
                                                    "no user name environment variables are set")
def test_path_completion_complete_user(cmd2_app):
    import getpass
    user = getpass.getuser()

    text = '~{}'.format(user)
    line = 'shell fake {}'.format(text)
    endidx = len(line)
    begidx = endidx - len(text)
    completions = cmd2_app.path_complete(text, line, begidx, endidx)

    expected = text + os.path.sep
    assert expected in completions

def test_path_completion_user_path_expansion(cmd2_app):
    # Run path with a tilde and a slash
    if sys.platform.startswith('win'):
        cmd = 'dir'
    else:
        cmd = 'ls'

    # Use a ~ which will be expanded into the user's home directory
    text = '~{}'.format(os.path.sep)
    line = 'shell {} {}'.format(cmd, text)
    endidx = len(line)
    begidx = endidx - len(text)
    completions_tilde_slash = [match.replace(text, '', 1) for match in cmd2_app.path_complete(text, line,
                                                                                              begidx, endidx)]

    # Run path complete on the user's home directory
    text = os.path.expanduser('~') + os.path.sep
    line = 'shell {} {}'.format(cmd, text)
    endidx = len(line)
    begidx = endidx - len(text)
    completions_home = [match.replace(text, '', 1) for match in cmd2_app.path_complete(text, line, begidx, endidx)]

    assert completions_tilde_slash == completions_home

def test_path_completion_directories_only(cmd2_app, request):
    test_dir = os.path.dirname(request.module.__file__)

    text = os.path.join(test_dir, 's')
    line = 'shell cat {}'.format(text)

    endidx = len(line)
    begidx = endidx - len(text)

    expected = [text + 'cripts' + os.path.sep]

    assert cmd2_app.path_complete(text, line, begidx, endidx, dir_only=True) == expected

def test_basic_completion_single(cmd2_app):
    text = 'Pi'
    line = 'list_food -f {}'.format(text)
    endidx = len(line)
    begidx = endidx - len(text)

    assert cmd2_app.basic_complete(text, line, begidx, endidx, food_item_strs) == ['Pizza']

def test_basic_completion_multiple(cmd2_app):
    text = ''
    line = 'list_food -f {}'.format(text)
    endidx = len(line)
    begidx = endidx - len(text)

    matches = sorted(cmd2_app.basic_complete(text, line, begidx, endidx, food_item_strs))
    assert matches == sorted(food_item_strs)

def test_basic_completion_nomatch(cmd2_app):
    text = 'q'
    line = 'list_food -f {}'.format(text)
    endidx = len(line)
    begidx = endidx - len(text)

    assert cmd2_app.basic_complete(text, line, begidx, endidx, food_item_strs) == []

def test_delimiter_completion(cmd2_app):
    text = '/home/'
    line = 'load {}'.format(text)
    endidx = len(line)
    begidx = endidx - len(text)

    cmd2_app.delimiter_complete(text, line, begidx, endidx, delimited_strs, '/')

    # Remove duplicates from display_matches and sort it. This is typically done in complete().
    display_set = set(cmd2_app.display_matches)
    display_list = list(display_set)
    display_list.sort()

    assert display_list == ['other user', 'user']

def test_flag_based_completion_single(cmd2_app):
    text = 'Pi'
    line = 'list_food -f {}'.format(text)
    endidx = len(line)
    begidx = endidx - len(text)

    assert cmd2_app.flag_based_complete(text, line, begidx, endidx, flag_dict) == ['Pizza']

def test_flag_based_completion_multiple(cmd2_app):
    text = ''
    line = 'list_food -f {}'.format(text)
    endidx = len(line)
    begidx = endidx - len(text)

    matches = sorted(cmd2_app.flag_based_complete(text, line, begidx, endidx, flag_dict))
    assert matches == sorted(food_item_strs)

def test_flag_based_completion_nomatch(cmd2_app):
    text = 'q'
    line = 'list_food -f {}'.format(text)
    endidx = len(line)
    begidx = endidx - len(text)

    assert cmd2_app.flag_based_complete(text, line, begidx, endidx, flag_dict) == []

def test_flag_based_default_completer(cmd2_app, request):
    test_dir = os.path.dirname(request.module.__file__)

    text = os.path.join(test_dir, 'c')
    line = 'list_food {}'.format(text)

    endidx = len(line)
    begidx = endidx - len(text)

    assert cmd2_app.flag_based_complete(text, line, begidx, endidx,
                                        flag_dict, cmd2_app.path_complete) == [text + 'onftest.py']

def test_flag_based_callable_completer(cmd2_app, request):
    test_dir = os.path.dirname(request.module.__file__)

    text = os.path.join(test_dir, 'c')
    line = 'list_food -o {}'.format(text)

    endidx = len(line)
    begidx = endidx - len(text)

    flag_dict['-o'] = cmd2_app.path_complete
    assert cmd2_app.flag_based_complete(text, line, begidx, endidx,
                                        flag_dict) == [text + 'onftest.py']


def test_index_based_completion_single(cmd2_app):
    text = 'Foo'
    line = 'command Pizza {}'.format(text)
    endidx = len(line)
    begidx = endidx - len(text)

    assert cmd2_app.index_based_complete(text, line, begidx, endidx, index_dict) == ['Football']

def test_index_based_completion_multiple(cmd2_app):
    text = ''
    line = 'command Pizza {}'.format(text)
    endidx = len(line)
    begidx = endidx - len(text)

    matches = sorted(cmd2_app.index_based_complete(text, line, begidx, endidx, index_dict))
    assert matches == sorted(sport_item_strs)

def test_index_based_completion_nomatch(cmd2_app):
    text = 'q'
    line = 'command {}'.format(text)
    endidx = len(line)
    begidx = endidx - len(text)
    assert cmd2_app.index_based_complete(text, line, begidx, endidx, index_dict) == []

def test_index_based_default_completer(cmd2_app, request):
    test_dir = os.path.dirname(request.module.__file__)

    text = os.path.join(test_dir, 'c')
    line = 'command Pizza Bat Computer {}'.format(text)

    endidx = len(line)
    begidx = endidx - len(text)

    assert cmd2_app.index_based_complete(text, line, begidx, endidx,
                                         index_dict, cmd2_app.path_complete) == [text + 'onftest.py']

def test_index_based_callable_completer(cmd2_app, request):
    test_dir = os.path.dirname(request.module.__file__)

    text = os.path.join(test_dir, 'c')
    line = 'command Pizza Bat {}'.format(text)

    endidx = len(line)
    begidx = endidx - len(text)

    index_dict[3] = cmd2_app.path_complete
    assert cmd2_app.index_based_complete(text, line, begidx, endidx, index_dict) == [text + 'onftest.py']


def test_tokens_for_completion_quoted(cmd2_app):
    text = 'Pi'
    line = 'list_food "{}"'.format(text)
    endidx = len(line)
    begidx = endidx

    expected_tokens = ['list_food', 'Pi', '']
    expected_raw_tokens = ['list_food', '"Pi"', '']

    tokens, raw_tokens = cmd2_app.tokens_for_completion(line, begidx, endidx)
    assert expected_tokens == tokens
    assert expected_raw_tokens == raw_tokens

def test_tokens_for_completion_unclosed_quote(cmd2_app):
    text = 'Pi'
    line = 'list_food "{}'.format(text)
    endidx = len(line)
    begidx = endidx - len(text)

    expected_tokens = ['list_food', 'Pi']
    expected_raw_tokens = ['list_food', '"Pi']

    tokens, raw_tokens = cmd2_app.tokens_for_completion(line, begidx, endidx)
    assert expected_tokens == tokens
    assert expected_raw_tokens == raw_tokens

def test_tokens_for_completion_redirect(cmd2_app):
    text = '>>file'
    line = 'command | < {}'.format(text)
    endidx = len(line)
    begidx = endidx - len(text)

    cmd2_app.allow_redirection = True
    expected_tokens = ['command', '|', '<', '>>', 'file']
    expected_raw_tokens = ['command', '|', '<', '>>', 'file']

    tokens, raw_tokens = cmd2_app.tokens_for_completion(line, begidx, endidx)
    assert expected_tokens == tokens
    assert expected_raw_tokens == raw_tokens

def test_tokens_for_completion_quoted_redirect(cmd2_app):
    text = '>file'
    line = 'command "{}'.format(text)
    endidx = len(line)
    begidx = endidx - len(text)

    cmd2_app.allow_redirection = True
    expected_tokens = ['command', '>file']
    expected_raw_tokens = ['command', '">file']

    tokens, raw_tokens = cmd2_app.tokens_for_completion(line, begidx, endidx)
    assert expected_tokens == tokens
    assert expected_raw_tokens == raw_tokens

def test_tokens_for_completion_redirect_off(cmd2_app):
    text = '>file'
    line = 'command {}'.format(text)
    endidx = len(line)
    begidx = endidx - len(text)

    cmd2_app.allow_redirection = False
    expected_tokens = ['command', '>file']
    expected_raw_tokens = ['command', '>file']

    tokens, raw_tokens = cmd2_app.tokens_for_completion(line, begidx, endidx)
    assert expected_tokens == tokens
    assert expected_raw_tokens == raw_tokens

def test_add_opening_quote_basic_no_text(cmd2_app):
    text = ''
    line = 'test_basic {}'.format(text)
    endidx = len(line)
    begidx = endidx - len(text)

    # The whole list will be returned with no opening quotes added
    first_match = complete_tester(text, line, begidx, endidx, cmd2_app)
    assert first_match is not None and cmd2_app.completion_matches == sorted(food_item_strs)

def test_add_opening_quote_basic_nothing_added(cmd2_app):
    text = 'P'
    line = 'test_basic {}'.format(text)
    endidx = len(line)
    begidx = endidx - len(text)

    first_match = complete_tester(text, line, begidx, endidx, cmd2_app)
    assert first_match is not None and cmd2_app.completion_matches == ['Pizza', 'Potato']

def test_add_opening_quote_basic_quote_added(cmd2_app):
    text = 'Ha'
    line = 'test_basic {}'.format(text)
    endidx = len(line)
    begidx = endidx - len(text)

    expected = sorted(['"Ham', '"Ham Sandwich'])
    first_match = complete_tester(text, line, begidx, endidx, cmd2_app)
    assert first_match is not None and cmd2_app.completion_matches == expected

def test_add_opening_quote_basic_text_is_common_prefix(cmd2_app):
    # This tests when the text entered is the same as the common prefix of the matches
    text = 'Ham'
    line = 'test_basic {}'.format(text)
    endidx = len(line)
    begidx = endidx - len(text)

    expected = sorted(['"Ham', '"Ham Sandwich'])
    first_match = complete_tester(text, line, begidx, endidx, cmd2_app)
    assert first_match is not None and cmd2_app.completion_matches == expected

def test_add_opening_quote_delimited_no_text(cmd2_app):
    text = ''
    line = 'test_delimited {}'.format(text)
    endidx = len(line)
    begidx = endidx - len(text)

    # The whole list will be returned with no opening quotes added
    first_match = complete_tester(text, line, begidx, endidx, cmd2_app)
    assert first_match is not None and cmd2_app.completion_matches == sorted(delimited_strs)

def test_add_opening_quote_delimited_nothing_added(cmd2_app):
    text = '/ho'
    line = 'test_delimited {}'.format(text)
    endidx = len(line)
    begidx = endidx - len(text)

    expected_matches = sorted(delimited_strs)
    expected_display = sorted(['other user', 'user'])

    first_match = complete_tester(text, line, begidx, endidx, cmd2_app)
    assert first_match is not None and \
           cmd2_app.completion_matches == expected_matches and \
           cmd2_app.display_matches == expected_display

def test_add_opening_quote_delimited_quote_added(cmd2_app):
    text = '/home/user/fi'
    line = 'test_delimited {}'.format(text)
    endidx = len(line)
    begidx = endidx - len(text)

    expected_common_prefix = '"/home/user/file'
    expected_display = sorted(['file.txt', 'file space.txt'])

    first_match = complete_tester(text, line, begidx, endidx, cmd2_app)
    assert first_match is not None and \
           os.path.commonprefix(cmd2_app.completion_matches) == expected_common_prefix and \
           cmd2_app.display_matches == expected_display

def test_add_opening_quote_delimited_text_is_common_prefix(cmd2_app):
    # This tests when the text entered is the same as the common prefix of the matches
    text = '/home/user/file'
    line = 'test_delimited {}'.format(text)
    endidx = len(line)
    begidx = endidx - len(text)

    expected_common_prefix = '"/home/user/file'
    expected_display = sorted(['file.txt', 'file space.txt'])

    first_match = complete_tester(text, line, begidx, endidx, cmd2_app)
    assert first_match is not None and \
           os.path.commonprefix(cmd2_app.completion_matches) == expected_common_prefix and \
           cmd2_app.display_matches == expected_display

def test_add_opening_quote_delimited_space_in_prefix(cmd2_app):
    # This test when a space appears before the part of the string that is the display match
    text = '/home/oth'
    line = 'test_delimited {}'.format(text)
    endidx = len(line)
    begidx = endidx - len(text)

    expected_common_prefix = '"/home/other user/'
    expected_display = ['maps', 'tests']

    first_match = complete_tester(text, line, begidx, endidx, cmd2_app)
    assert first_match is not None and \
           os.path.commonprefix(cmd2_app.completion_matches) == expected_common_prefix and \
           cmd2_app.display_matches == expected_display


@pytest.fixture
def sc_app():
    c = SubcommandsExample()
    c.stdout = StdOut()

    return c

def test_cmd2_subcommand_completion_single_end(sc_app):
    text = 'f'
    line = 'base {}'.format(text)
    endidx = len(line)
    begidx = endidx - len(text)

    first_match = complete_tester(text, line, begidx, endidx, sc_app)

    # It is at end of line, so extra space is present
    assert first_match is not None and sc_app.completion_matches == ['foo ']

def test_cmd2_subcommand_completion_multiple(sc_app):
    text = ''
    line = 'base {}'.format(text)
    endidx = len(line)
    begidx = endidx - len(text)

    first_match = complete_tester(text, line, begidx, endidx, sc_app)
    assert first_match is not None and sc_app.completion_matches == ['bar', 'foo', 'sport']

def test_cmd2_subcommand_completion_nomatch(sc_app):
    text = 'z'
    line = 'base {}'.format(text)
    endidx = len(line)
    begidx = endidx - len(text)

    first_match = complete_tester(text, line, begidx, endidx, sc_app)
    assert first_match is None


def test_cmd2_help_subcommand_completion_single(sc_app):
    text = 'base'
    line = 'help {}'.format(text)
    endidx = len(line)
    begidx = endidx - len(text)
    assert sc_app.complete_help(text, line, begidx, endidx) == ['base']

def test_cmd2_help_subcommand_completion_multiple(sc_app):
    text = ''
    line = 'help base {}'.format(text)
    endidx = len(line)
    begidx = endidx - len(text)

    matches = sorted(sc_app.complete_help(text, line, begidx, endidx))
    assert matches == ['bar', 'foo', 'sport']


def test_cmd2_help_subcommand_completion_nomatch(sc_app):
    text = 'z'
    line = 'help base {}'.format(text)
    endidx = len(line)
    begidx = endidx - len(text)
    assert sc_app.complete_help(text, line, begidx, endidx) == []

def test_subcommand_tab_completion(sc_app):
    # This makes sure the correct completer for the sport subcommand is called
    text = 'Foot'
    line = 'base sport {}'.format(text)
    endidx = len(line)
    begidx = endidx - len(text)

    first_match = complete_tester(text, line, begidx, endidx, sc_app)

    # It is at end of line, so extra space is present
    assert first_match is not None and sc_app.completion_matches == ['Football ']


def test_subcommand_tab_completion_with_no_completer(sc_app):
    # This tests what happens when a subcommand has no completer
    # In this case, the foo subcommand has no completer defined
    text = 'Foot'
    line = 'base foo {}'.format(text)
    endidx = len(line)
    begidx = endidx - len(text)

    first_match = complete_tester(text, line, begidx, endidx, sc_app)
    assert first_match is None


def test_subcommand_tab_completion_space_in_text(sc_app):
    text = 'B'
    line = 'base sport "Space {}'.format(text)
    endidx = len(line)
    begidx = endidx - len(text)

    first_match = complete_tester(text, line, begidx, endidx, sc_app)

    assert first_match is not None and \
           sc_app.completion_matches == ['Ball" '] and \
           sc_app.display_matches == ['Space Ball']

####################################################


class SubcommandsWithUnknownExample(cmd2.Cmd):
    """
    Example cmd2 application where we a base command which has a couple subcommands
    and the "sport" subcommand has tab completion enabled.
    """

    def __init__(self):
        cmd2.Cmd.__init__(self)

    # subcommand functions for the base command
    def base_foo(self, args):
        """foo subcommand of base command"""
        self.poutput(args.x * args.y)

    def base_bar(self, args):
        """bar subcommand of base command"""
        self.poutput('((%s))' % args.z)

    def base_sport(self, args):
        """sport subcommand of base command"""
        self.poutput('Sport is {}'.format(args.sport))

    # create the top-level parser for the base command
    base_parser = argparse.ArgumentParser(prog='base')
    base_subparsers = base_parser.add_subparsers(title='subcommands', help='subcommand help')

    # create the parser for the "foo" subcommand
    parser_foo = base_subparsers.add_parser('foo', help='foo help')
    parser_foo.add_argument('-x', type=int, default=1, help='integer')
    parser_foo.add_argument('y', type=float, help='float')
    parser_foo.set_defaults(func=base_foo)

    # create the parser for the "bar" subcommand
    parser_bar = base_subparsers.add_parser('bar', help='bar help')
    parser_bar.add_argument('z', help='string')
    parser_bar.set_defaults(func=base_bar)

    # create the parser for the "sport" subcommand
    parser_sport = base_subparsers.add_parser('sport', help='sport help')
    sport_arg = parser_sport.add_argument('sport', help='Enter name of a sport')
    setattr(sport_arg, 'arg_choices', sport_item_strs)

    @cmd2.with_argparser_and_unknown_args(base_parser)
    def do_base(self, args):
        """Base command help"""
        func = getattr(args, 'func', None)
        if func is not None:
            # Call whatever subcommand function was selected
            func(self, args)
        else:
            # No subcommand was provided, so call help
            self.do_help('base')


@pytest.fixture
def scu_app():
    """Declare test fixture for with_argparser_and_unknown_args"""
    app = SubcommandsWithUnknownExample()
    return app


def test_cmd2_subcmd_with_unknown_completion_single_end(scu_app):
    text = 'f'
    line = 'base {}'.format(text)
    endidx = len(line)
    begidx = endidx - len(text)

    first_match = complete_tester(text, line, begidx, endidx, scu_app)

    print('first_match: {}'.format(first_match))

    # It is at end of line, so extra space is present
    assert first_match is not None and scu_app.completion_matches == ['foo ']


def test_cmd2_subcmd_with_unknown_completion_multiple(scu_app):
    text = ''
    line = 'base {}'.format(text)
    endidx = len(line)
    begidx = endidx - len(text)

    first_match = complete_tester(text, line, begidx, endidx, scu_app)
    assert first_match is not None and scu_app.completion_matches == ['bar', 'foo', 'sport']


def test_cmd2_subcmd_with_unknown_completion_nomatch(scu_app):
    text = 'z'
    line = 'base {}'.format(text)
    endidx = len(line)
    begidx = endidx - len(text)

    first_match = complete_tester(text, line, begidx, endidx, scu_app)
    assert first_match is None


def test_cmd2_help_subcommand_completion_single_scu(scu_app):
    text = 'base'
    line = 'help {}'.format(text)
    endidx = len(line)
    begidx = endidx - len(text)
    assert scu_app.complete_help(text, line, begidx, endidx) == ['base']


def test_cmd2_help_subcommand_completion_multiple_scu(scu_app):
    text = ''
    line = 'help base {}'.format(text)
    endidx = len(line)
    begidx = endidx - len(text)

    matches = sorted(scu_app.complete_help(text, line, begidx, endidx))
    assert matches == ['bar', 'foo', 'sport']


def test_cmd2_help_subcommand_completion_nomatch_scu(scu_app):
    text = 'z'
    line = 'help base {}'.format(text)
    endidx = len(line)
    begidx = endidx - len(text)
    assert scu_app.complete_help(text, line, begidx, endidx) == []


def test_subcommand_tab_completion_scu(scu_app):
    # This makes sure the correct completer for the sport subcommand is called
    text = 'Foot'
    line = 'base sport {}'.format(text)
    endidx = len(line)
    begidx = endidx - len(text)

    first_match = complete_tester(text, line, begidx, endidx, scu_app)

    # It is at end of line, so extra space is present
    assert first_match is not None and scu_app.completion_matches == ['Football ']


def test_subcommand_tab_completion_with_no_completer_scu(scu_app):
    # This tests what happens when a subcommand has no completer
    # In this case, the foo subcommand has no completer defined
    text = 'Foot'
    line = 'base foo {}'.format(text)
    endidx = len(line)
    begidx = endidx - len(text)

    first_match = complete_tester(text, line, begidx, endidx, scu_app)
    assert first_match is None


def test_subcommand_tab_completion_space_in_text_scu(scu_app):
    text = 'B'
    line = 'base sport "Space {}'.format(text)
    endidx = len(line)
    begidx = endidx - len(text)

    first_match = complete_tester(text, line, begidx, endidx, scu_app)

    assert first_match is not None and \
           scu_app.completion_matches == ['Ball" '] and \
<<<<<<< HEAD
           scu_app.display_matches == ['Space Ball']

####################################################


class SecondLevel(cmd2.Cmd):
    """To be used as a second level command class. """

    def __init__(self, *args, **kwargs):
        cmd2.Cmd.__init__(self, *args, **kwargs)
        self.prompt = '2ndLevel '

    def do_foo(self, line):
        self.poutput("You called a command in SecondLevel with '%s'. " % line)

    def help_foo(self):
        self.poutput("This is a second level menu. Options are qwe, asd, zxc")

    def complete_foo(self, text, line, begidx, endidx):
        return [s for s in ['qwe', 'asd', 'zxc'] if s.startswith(text)]


second_level_cmd = SecondLevel()


@cmd2.submenu.AddSubmenu(second_level_cmd,
                 command='second',
                 require_predefined_shares=False)
class SubmenuApp(cmd2.Cmd):
    """To be used as the main / top level command class that will contain other submenus."""

    def __init__(self, *args, **kwargs):
        cmd2.Cmd.__init__(self, *args, **kwargs)
        self.prompt = 'TopLevel '


@pytest.fixture
def sb_app():
    app = SubmenuApp()
    return app


def test_cmd2_submenu_completion_single_end(sb_app):
    text = 'f'
    line = 'second {}'.format(text)
    endidx = len(line)
    begidx = endidx - len(text)

    first_match = complete_tester(text, line, begidx, endidx, sb_app)

    # It is at end of line, so extra space is present
    assert first_match is not None and sb_app.completion_matches == ['foo ']


def test_cmd2_submenu_completion_multiple(sb_app):
    text = 'e'
    line = 'second {}'.format(text)
    endidx = len(line)
    begidx = endidx - len(text)

    expected = ['edit', 'eof', 'eos']
    first_match = complete_tester(text, line, begidx, endidx, sb_app)

    assert first_match is not None and sb_app.completion_matches == expected


def test_cmd2_submenu_completion_nomatch(sb_app):
    text = 'z'
    line = 'second {}'.format(text)
    endidx = len(line)
    begidx = endidx - len(text)

    first_match = complete_tester(text, line, begidx, endidx, sb_app)
    assert first_match is None


def test_cmd2_submenu_completion_after_submenu_match(sb_app):
    text = 'a'
    line = 'second foo {}'.format(text)
    endidx = len(line)
    begidx = endidx - len(text)

    first_match = complete_tester(text, line, begidx, endidx, sb_app)
    assert first_match is not None and sb_app.completion_matches == ['asd ']


def test_cmd2_submenu_completion_after_submenu_nomatch(sb_app):
    text = 'b'
    line = 'second foo {}'.format(text)
    endidx = len(line)
    begidx = endidx - len(text)

    first_match = complete_tester(text, line, begidx, endidx, sb_app)
    assert first_match is None


def test_cmd2_help_submenu_completion_multiple(sb_app):
    text = 'p'
    line = 'help second {}'.format(text)
    endidx = len(line)
    begidx = endidx - len(text)

    matches = sorted(sb_app.complete_help(text, line, begidx, endidx))
    assert matches == ['py', 'pyscript']


def test_cmd2_help_submenu_completion_nomatch(sb_app):
    text = 'fake'
    line = 'help second {}'.format(text)
    endidx = len(line)
    begidx = endidx - len(text)
    assert sb_app.complete_help(text, line, begidx, endidx) == []


def test_cmd2_help_submenu_completion_subcommands(sb_app):
    text = 'p'
    line = 'help second {}'.format(text)
    endidx = len(line)
    begidx = endidx - len(text)

    matches = sorted(sb_app.complete_help(text, line, begidx, endidx))
    assert matches == ['py', 'pyscript']
=======
           scu_app.display_matches == ['Space Ball']
>>>>>>> 5d64ebee
<|MERGE_RESOLUTION|>--- conflicted
+++ resolved
@@ -13,8 +13,7 @@
 import sys
 
 import pytest
-from cmd2 import cmd2
-import cmd2.submenu
+import cmd2
 from .conftest import complete_tester, StdOut
 from examples.subcommands import SubcommandsExample
 
@@ -949,129 +948,4 @@
 
     assert first_match is not None and \
            scu_app.completion_matches == ['Ball" '] and \
-<<<<<<< HEAD
-           scu_app.display_matches == ['Space Ball']
-
-####################################################
-
-
-class SecondLevel(cmd2.Cmd):
-    """To be used as a second level command class. """
-
-    def __init__(self, *args, **kwargs):
-        cmd2.Cmd.__init__(self, *args, **kwargs)
-        self.prompt = '2ndLevel '
-
-    def do_foo(self, line):
-        self.poutput("You called a command in SecondLevel with '%s'. " % line)
-
-    def help_foo(self):
-        self.poutput("This is a second level menu. Options are qwe, asd, zxc")
-
-    def complete_foo(self, text, line, begidx, endidx):
-        return [s for s in ['qwe', 'asd', 'zxc'] if s.startswith(text)]
-
-
-second_level_cmd = SecondLevel()
-
-
-@cmd2.submenu.AddSubmenu(second_level_cmd,
-                 command='second',
-                 require_predefined_shares=False)
-class SubmenuApp(cmd2.Cmd):
-    """To be used as the main / top level command class that will contain other submenus."""
-
-    def __init__(self, *args, **kwargs):
-        cmd2.Cmd.__init__(self, *args, **kwargs)
-        self.prompt = 'TopLevel '
-
-
-@pytest.fixture
-def sb_app():
-    app = SubmenuApp()
-    return app
-
-
-def test_cmd2_submenu_completion_single_end(sb_app):
-    text = 'f'
-    line = 'second {}'.format(text)
-    endidx = len(line)
-    begidx = endidx - len(text)
-
-    first_match = complete_tester(text, line, begidx, endidx, sb_app)
-
-    # It is at end of line, so extra space is present
-    assert first_match is not None and sb_app.completion_matches == ['foo ']
-
-
-def test_cmd2_submenu_completion_multiple(sb_app):
-    text = 'e'
-    line = 'second {}'.format(text)
-    endidx = len(line)
-    begidx = endidx - len(text)
-
-    expected = ['edit', 'eof', 'eos']
-    first_match = complete_tester(text, line, begidx, endidx, sb_app)
-
-    assert first_match is not None and sb_app.completion_matches == expected
-
-
-def test_cmd2_submenu_completion_nomatch(sb_app):
-    text = 'z'
-    line = 'second {}'.format(text)
-    endidx = len(line)
-    begidx = endidx - len(text)
-
-    first_match = complete_tester(text, line, begidx, endidx, sb_app)
-    assert first_match is None
-
-
-def test_cmd2_submenu_completion_after_submenu_match(sb_app):
-    text = 'a'
-    line = 'second foo {}'.format(text)
-    endidx = len(line)
-    begidx = endidx - len(text)
-
-    first_match = complete_tester(text, line, begidx, endidx, sb_app)
-    assert first_match is not None and sb_app.completion_matches == ['asd ']
-
-
-def test_cmd2_submenu_completion_after_submenu_nomatch(sb_app):
-    text = 'b'
-    line = 'second foo {}'.format(text)
-    endidx = len(line)
-    begidx = endidx - len(text)
-
-    first_match = complete_tester(text, line, begidx, endidx, sb_app)
-    assert first_match is None
-
-
-def test_cmd2_help_submenu_completion_multiple(sb_app):
-    text = 'p'
-    line = 'help second {}'.format(text)
-    endidx = len(line)
-    begidx = endidx - len(text)
-
-    matches = sorted(sb_app.complete_help(text, line, begidx, endidx))
-    assert matches == ['py', 'pyscript']
-
-
-def test_cmd2_help_submenu_completion_nomatch(sb_app):
-    text = 'fake'
-    line = 'help second {}'.format(text)
-    endidx = len(line)
-    begidx = endidx - len(text)
-    assert sb_app.complete_help(text, line, begidx, endidx) == []
-
-
-def test_cmd2_help_submenu_completion_subcommands(sb_app):
-    text = 'p'
-    line = 'help second {}'.format(text)
-    endidx = len(line)
-    begidx = endidx - len(text)
-
-    matches = sorted(sb_app.complete_help(text, line, begidx, endidx))
-    assert matches == ['py', 'pyscript']
-=======
-           scu_app.display_matches == ['Space Ball']
->>>>>>> 5d64ebee
+           scu_app.display_matches == ['Space Ball']