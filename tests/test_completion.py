# coding=utf-8
# flake8: noqa E302
"""
Unit/functional testing for readline tab completion functions in the cmd2.py module.

These are primarily tests related to readline completer functions which handle tab completion of cmd2/cmd commands,
file system paths, and shell commands.
"""
# Python 3.5 had some regressions in the unitest.mock module, so use 3rd party mock if available
try:
    import mock
except ImportError:
    from unittest import mock

import argparse
import enum
import os
import sys

import pytest

import cmd2
<<<<<<< HEAD
from cmd2 import utils
from examples.subcommands import SubcommandsExample
from .conftest import complete_tester, normalize, run_cmd
=======
from cmd2 import (
    utils,
)
from examples.subcommands import (
    SubcommandsExample,
)

from .conftest import (
    complete_tester,
    normalize,
    run_cmd,
)
>>>>>>> a3b1b6dd

# List of strings used with completion functions
food_item_strs = ['Pizza', 'Ham', 'Ham Sandwich', 'Potato', 'Cheese "Pizza"']
sport_item_strs = ['Bat', 'Basket', 'Basketball', 'Football', 'Space Ball']
delimited_strs = \
    [
        '/home/user/file.txt',
        '/home/user/file space.txt',
        '/home/user/prog.c',
        '/home/other user/maps',
        '/home/other user/tests'
    ]

# Dictionary used with flag based completion functions
flag_dict = \
    {
        # Tab complete food items after -f and --food flag in command line
        '-f': food_item_strs,
        '--food': food_item_strs,

        # Tab complete sport items after -s and --sport flag in command line
        '-s': sport_item_strs,
        '--sport': sport_item_strs,
    }

# Dictionary used with index based completion functions
index_dict = \
    {
        1: food_item_strs,            # Tab complete food items at index 1 in command line
        2: sport_item_strs,           # Tab complete sport items at index 2 in command line
    }


class CompletionsExample(cmd2.Cmd):
    """
    Example cmd2 application used to exercise tab completion tests
    """
    def __init__(self):
        cmd2.Cmd.__init__(self, multiline_commands=['test_multiline'])
        self.foo = 'bar'
        self.add_settable(utils.Settable('foo', str, description="a settable param",
                                         completer=CompletionsExample.complete_foo_val))

    def do_test_basic(self, args):
        pass

    def complete_test_basic(self, text, line, begidx, endidx):
        return self.basic_complete(text, line, begidx, endidx, food_item_strs)

    def do_test_delimited(self, args):
        pass

    def complete_test_delimited(self, text, line, begidx, endidx):
        return self.delimiter_complete(text, line, begidx, endidx, delimited_strs, '/')

    def do_test_sort_key(self, args):
        pass

    def complete_test_sort_key(self, text, line, begidx, endidx):
        num_strs = ['2', '11', '1']
        return self.basic_complete(text, line, begidx, endidx, num_strs)

    def do_test_raise_exception(self, args):
        pass

    def complete_test_raise_exception(self, text, line, begidx, endidx):
        raise IndexError("You are out of bounds!!")

    def do_test_multiline(self, args):
        pass

    def complete_test_multiline(self, text, line, begidx, endidx):
        return self.basic_complete(text, line, begidx, endidx, sport_item_strs)

    def do_test_no_completer(self, args):
        """Completing this should result in completedefault() being called"""
        pass

    def complete_foo_val(self, text, line, begidx, endidx, arg_tokens):
        """Supports unit testing cmd2.Cmd2.complete_set_val to confirm it passes all tokens in the set command"""
        if 'param' in arg_tokens:
            return ["SUCCESS"]
        else:
            return ["FAIL"]

    def completedefault(self, *ignored):
        """Method called to complete an input line when no command-specific
        complete_*() method is available.

        """
        return ['default']


@pytest.fixture
def cmd2_app():
    c = CompletionsExample()
    return c


def test_cmd2_command_completion_single(cmd2_app):
    text = 'he'
    line = text
    endidx = len(line)
    begidx = endidx - len(text)
    assert cmd2_app.completenames(text, line, begidx, endidx) == ['help']

def test_complete_command_single(cmd2_app):
    text = 'he'
    line = text
    endidx = len(line)
    begidx = endidx - len(text)

    first_match = complete_tester(text, line, begidx, endidx, cmd2_app)
    assert first_match is not None and cmd2_app.completion_matches == ['help ']

def test_complete_empty_arg(cmd2_app):
    text = ''
    line = 'help {}'.format(text)
    endidx = len(line)
    begidx = endidx - len(text)

    expected = sorted(cmd2_app.get_visible_commands(), key=cmd2_app.default_sort_key)
    first_match = complete_tester(text, line, begidx, endidx, cmd2_app)

    assert first_match is not None and cmd2_app.completion_matches == expected

def test_complete_bogus_command(cmd2_app):
    text = ''
    line = 'fizbuzz {}'.format(text)
    endidx = len(line)
    begidx = endidx - len(text)

    expected = ['default ']
    first_match = complete_tester(text, line, begidx, endidx, cmd2_app)
    assert first_match is not None and cmd2_app.completion_matches == expected

def test_complete_exception(cmd2_app, capsys):
    text = ''
    line = 'test_raise_exception {}'.format(text)
    endidx = len(line)
    begidx = endidx - len(text)

    first_match = complete_tester(text, line, begidx, endidx, cmd2_app)
    out, err = capsys.readouterr()

    assert first_match is None
    assert "IndexError" in err

def test_complete_macro(base_app, request):
    # Create the macro
    out, err = run_cmd(base_app, 'macro create fake run_pyscript {1}')
    assert out == normalize("Macro 'fake' created")

    # Macros do path completion
    test_dir = os.path.dirname(request.module.__file__)

    text = os.path.join(test_dir, 's')
    line = 'fake {}'.format(text)

    endidx = len(line)
    begidx = endidx - len(text)

    expected = [text + 'cript.py', text + 'cript.txt', text + 'cripts' + os.path.sep]
    first_match = complete_tester(text, line, begidx, endidx, base_app)
    assert first_match is not None and base_app.completion_matches == expected


def test_default_sort_key(cmd2_app):
    text = ''
    line = 'test_sort_key {}'.format(text)
    endidx = len(line)
    begidx = endidx - len(text)

    # First do alphabetical sorting
    cmd2_app.default_sort_key = cmd2.Cmd.ALPHABETICAL_SORT_KEY
    expected = ['1', '11', '2']
    first_match = complete_tester(text, line, begidx, endidx, cmd2_app)
    assert first_match is not None and cmd2_app.completion_matches == expected

    # Now switch to natural sorting
    cmd2_app.default_sort_key = cmd2.Cmd.NATURAL_SORT_KEY
    expected = ['1', '2', '11']
    first_match = complete_tester(text, line, begidx, endidx, cmd2_app)
    assert first_match is not None and cmd2_app.completion_matches == expected


def test_cmd2_command_completion_multiple(cmd2_app):
    text = 'h'
    line = text
    endidx = len(line)
    begidx = endidx - len(text)
    assert cmd2_app.completenames(text, line, begidx, endidx) == ['help', 'history']

def test_cmd2_command_completion_nomatch(cmd2_app):
    text = 'fakecommand'
    line = text
    endidx = len(line)
    begidx = endidx - len(text)
    assert cmd2_app.completenames(text, line, begidx, endidx) == []


def test_cmd2_help_completion_single(cmd2_app):
    text = 'he'
    line = 'help {}'.format(text)
    endidx = len(line)
    begidx = endidx - len(text)

    first_match = complete_tester(text, line, begidx, endidx, cmd2_app)

    # It is at end of line, so extra space is present
    assert first_match is not None and cmd2_app.completion_matches == ['help ']

def test_cmd2_help_completion_multiple(cmd2_app):
    text = 'h'
    line = 'help {}'.format(text)
    endidx = len(line)
    begidx = endidx - len(text)

    first_match = complete_tester(text, line, begidx, endidx, cmd2_app)
    assert first_match is not None and cmd2_app.completion_matches == ['help', 'history']


def test_cmd2_help_completion_nomatch(cmd2_app):
    text = 'fakecommand'
    line = 'help {}'.format(text)
    endidx = len(line)
    begidx = endidx - len(text)

    first_match = complete_tester(text, line, begidx, endidx, cmd2_app)
    assert first_match is None


def test_shell_command_completion_shortcut(cmd2_app):
    # Made sure ! runs a shell command and all matches start with ! since there
    # isn't a space between ! and the shell command. Display matches won't
    # begin with the !.
    if sys.platform == "win32":
        text = '!calc'
        expected = ['!calc.exe ']
        expected_display = ['calc.exe']
    else:
        text = '!egr'
        expected = ['!egrep ']
        expected_display = ['egrep']

    line = text
    endidx = len(line)
    begidx = 0

    first_match = complete_tester(text, line, begidx, endidx, cmd2_app)
    assert first_match is not None and \
           cmd2_app.completion_matches == expected and \
           cmd2_app.display_matches == expected_display

def test_shell_command_completion_doesnt_match_wildcards(cmd2_app):
    if sys.platform == "win32":
        text = 'c*'
    else:
        text = 'e*'

    line = 'shell {}'.format(text)
    endidx = len(line)
    begidx = endidx - len(text)

    first_match = complete_tester(text, line, begidx, endidx, cmd2_app)
    assert first_match is None

def test_shell_command_completion_multiple(cmd2_app):
    if sys.platform == "win32":
        text = 'c'
        expected = 'calc.exe'
    else:
        text = 'l'
        expected = 'ls'

    line = 'shell {}'.format(text)
    endidx = len(line)
    begidx = endidx - len(text)

    first_match = complete_tester(text, line, begidx, endidx, cmd2_app)
    assert first_match is not None and expected in cmd2_app.completion_matches

def test_shell_command_completion_nomatch(cmd2_app):
    text = 'zzzz'
    line = 'shell {}'.format(text)
    endidx = len(line)
    begidx = endidx - len(text)

    first_match = complete_tester(text, line, begidx, endidx, cmd2_app)
    assert first_match is None

def test_shell_command_completion_doesnt_complete_when_just_shell(cmd2_app):
    text = ''
    line = 'shell {}'.format(text)
    endidx = len(line)
    begidx = endidx - len(text)

    first_match = complete_tester(text, line, begidx, endidx, cmd2_app)
    assert first_match is None

def test_shell_command_completion_does_path_completion_when_after_command(cmd2_app, request):
    test_dir = os.path.dirname(request.module.__file__)

    text = os.path.join(test_dir, 'conftest')
    line = 'shell cat {}'.format(text)

    endidx = len(line)
    begidx = endidx - len(text)

    first_match = complete_tester(text, line, begidx, endidx, cmd2_app)
    assert first_match is not None and cmd2_app.completion_matches == [text + '.py ']

def test_shell_commmand_complete_in_path(cmd2_app, request):
    test_dir = os.path.dirname(request.module.__file__)

    text = os.path.join(test_dir, 's')
    line = 'shell {}'.format(text)

    endidx = len(line)
    begidx = endidx - len(text)

    # Since this will look for directories and executables in the given path,
    # we expect to see the scripts dir among the results
    expected = os.path.join(test_dir, 'scripts' + os.path.sep)
    first_match = complete_tester(text, line, begidx, endidx, cmd2_app)
    assert first_match is not None and expected in cmd2_app.completion_matches


def test_path_completion_single_end(cmd2_app, request):
    test_dir = os.path.dirname(request.module.__file__)

    text = os.path.join(test_dir, 'conftest')
    line = 'shell cat {}'.format(text)

    endidx = len(line)
    begidx = endidx - len(text)

    assert cmd2_app.path_complete(text, line, begidx, endidx) == [text + '.py']

def test_path_completion_multiple(cmd2_app, request):
    test_dir = os.path.dirname(request.module.__file__)

    text = os.path.join(test_dir, 's')
    line = 'shell cat {}'.format(text)

    endidx = len(line)
    begidx = endidx - len(text)

    matches = cmd2_app.path_complete(text, line, begidx, endidx)
    expected = [text + 'cript.py', text + 'cript.txt', text + 'cripts' + os.path.sep]
    assert matches == expected

def test_path_completion_nomatch(cmd2_app, request):
    test_dir = os.path.dirname(request.module.__file__)

    text = os.path.join(test_dir, 'fakepath')
    line = 'shell cat {}'.format(text)

    endidx = len(line)
    begidx = endidx - len(text)

    assert cmd2_app.path_complete(text, line, begidx, endidx) == []


def test_default_to_shell_completion(cmd2_app, request):
    cmd2_app.default_to_shell = True
    test_dir = os.path.dirname(request.module.__file__)

    text = os.path.join(test_dir, 'conftest')

    if sys.platform == "win32":
        command = 'calc.exe'
    else:
        command = 'egrep'

    # Make sure the command is on the testing system
    assert command in utils.get_exes_in_path(command)
    line = '{} {}'.format(command, text)

    endidx = len(line)
    begidx = endidx - len(text)

    first_match = complete_tester(text, line, begidx, endidx, cmd2_app)
    assert first_match is not None and cmd2_app.completion_matches == [text + '.py ']


def test_path_completion_no_text(cmd2_app):
    # Run path complete with no search text which should show what's in cwd
    text = ''
    line = 'shell ls {}'.format(text)
    endidx = len(line)
    begidx = endidx - len(text)
    completions_no_text = cmd2_app.path_complete(text, line, begidx, endidx)

    # Run path complete with path set to the CWD
    text = os.getcwd() + os.path.sep
    line = 'shell ls {}'.format(text)
    endidx = len(line)
    begidx = endidx - len(text)

    # We have to strip off the path from the beginning since the matches are entire paths
    completions_cwd = [match.replace(text, '', 1) for match in cmd2_app.path_complete(text, line, begidx, endidx)]

    # Verify that the first test gave results for entries in the cwd
    assert completions_no_text == completions_cwd
    assert completions_cwd

def test_path_completion_no_path(cmd2_app):
    # Run path complete with search text that isn't preceded by a path. This should use CWD as the path.
    text = 's'
    line = 'shell ls {}'.format(text)
    endidx = len(line)
    begidx = endidx - len(text)
    completions_no_text = cmd2_app.path_complete(text, line, begidx, endidx)

    # Run path complete with path set to the CWD
    text = os.getcwd() + os.path.sep + 's'
    line = 'shell ls {}'.format(text)
    endidx = len(line)
    begidx = endidx - len(text)

    # We have to strip off the path from the beginning since the matches are entire paths (Leave the 's')
    completions_cwd = [match.replace(text[:-1], '', 1) for match in cmd2_app.path_complete(text, line, begidx, endidx)]

    # Verify that the first test gave results for entries in the cwd
    assert completions_no_text == completions_cwd
    assert completions_cwd


@pytest.mark.skipif(sys.platform == 'win32', reason="this only applies on systems where the root directory is a slash")
def test_path_completion_cwd_is_root_dir(cmd2_app):
    # Change our CWD to root dir
    cwd = os.getcwd()
    os.chdir(os.path.sep)

    text = ''
    line = 'shell ls {}'.format(text)
    endidx = len(line)
    begidx = endidx - len(text)
    completions = cmd2_app.path_complete(text, line, begidx, endidx)

    # No match should start with a slash
    assert not any(match.startswith(os.path.sep) for match in completions)

    # Restore CWD
    os.chdir(cwd)

def test_path_completion_doesnt_match_wildcards(cmd2_app, request):
    test_dir = os.path.dirname(request.module.__file__)

    text = os.path.join(test_dir, 'c*')
    line = 'shell cat {}'.format(text)

    endidx = len(line)
    begidx = endidx - len(text)

    # Currently path completion doesn't accept wildcards, so will always return empty results
    assert cmd2_app.path_complete(text, line, begidx, endidx) == []

@pytest.mark.skipif(sys.platform == 'win32', reason="getpass.getuser() does not work on Windows in AppVeyor because "
                                                    "no user name environment variables are set")
def test_path_completion_complete_user(cmd2_app):
    import getpass
    user = getpass.getuser()

    text = '~{}'.format(user)
    line = 'shell fake {}'.format(text)
    endidx = len(line)
    begidx = endidx - len(text)
    completions = cmd2_app.path_complete(text, line, begidx, endidx)

    expected = text + os.path.sep
    assert expected in completions

def test_path_completion_user_path_expansion(cmd2_app):
    # Run path with a tilde and a slash
    if sys.platform.startswith('win'):
        cmd = 'dir'
    else:
        cmd = 'ls'

    # Use a ~ which will be expanded into the user's home directory
    text = '~{}'.format(os.path.sep)
    line = 'shell {} {}'.format(cmd, text)
    endidx = len(line)
    begidx = endidx - len(text)
    completions_tilde_slash = [match.replace(text, '', 1) for match in cmd2_app.path_complete(text, line,
                                                                                              begidx, endidx)]

    # Run path complete on the user's home directory
    text = os.path.expanduser('~') + os.path.sep
    line = 'shell {} {}'.format(cmd, text)
    endidx = len(line)
    begidx = endidx - len(text)
    completions_home = [match.replace(text, '', 1) for match in cmd2_app.path_complete(text, line, begidx, endidx)]

    assert completions_tilde_slash == completions_home

def test_path_completion_directories_only(cmd2_app, request):
    test_dir = os.path.dirname(request.module.__file__)

    text = os.path.join(test_dir, 's')
    line = 'shell cat {}'.format(text)

    endidx = len(line)
    begidx = endidx - len(text)

    expected = [text + 'cripts' + os.path.sep]

    assert cmd2_app.path_complete(text, line, begidx, endidx, path_filter=os.path.isdir) == expected

def test_basic_completion_single(cmd2_app):
    text = 'Pi'
    line = 'list_food -f {}'.format(text)
    endidx = len(line)
    begidx = endidx - len(text)

    assert cmd2_app.basic_complete(text, line, begidx, endidx, food_item_strs) == ['Pizza']

def test_basic_completion_multiple(cmd2_app):
    text = ''
    line = 'list_food -f {}'.format(text)
    endidx = len(line)
    begidx = endidx - len(text)

    matches = sorted(cmd2_app.basic_complete(text, line, begidx, endidx, food_item_strs))
    assert matches == sorted(food_item_strs)

def test_basic_completion_nomatch(cmd2_app):
    text = 'q'
    line = 'list_food -f {}'.format(text)
    endidx = len(line)
    begidx = endidx - len(text)

    assert cmd2_app.basic_complete(text, line, begidx, endidx, food_item_strs) == []

def test_delimiter_completion(cmd2_app):
    text = '/home/'
    line = 'run_script {}'.format(text)
    endidx = len(line)
    begidx = endidx - len(text)

    cmd2_app.delimiter_complete(text, line, begidx, endidx, delimited_strs, '/')

    # Remove duplicates from display_matches and sort it. This is typically done in complete().
    display_list = utils.remove_duplicates(cmd2_app.display_matches)
    display_list = utils.alphabetical_sort(display_list)

    assert display_list == ['other user', 'user']

def test_flag_based_completion_single(cmd2_app):
    text = 'Pi'
    line = 'list_food -f {}'.format(text)
    endidx = len(line)
    begidx = endidx - len(text)

    assert cmd2_app.flag_based_complete(text, line, begidx, endidx, flag_dict) == ['Pizza']

def test_flag_based_completion_multiple(cmd2_app):
    text = ''
    line = 'list_food -f {}'.format(text)
    endidx = len(line)
    begidx = endidx - len(text)

    matches = sorted(cmd2_app.flag_based_complete(text, line, begidx, endidx, flag_dict))
    assert matches == sorted(food_item_strs)

def test_flag_based_completion_nomatch(cmd2_app):
    text = 'q'
    line = 'list_food -f {}'.format(text)
    endidx = len(line)
    begidx = endidx - len(text)

    assert cmd2_app.flag_based_complete(text, line, begidx, endidx, flag_dict) == []

def test_flag_based_default_completer(cmd2_app, request):
    test_dir = os.path.dirname(request.module.__file__)

    text = os.path.join(test_dir, 'c')
    line = 'list_food {}'.format(text)

    endidx = len(line)
    begidx = endidx - len(text)

    assert cmd2_app.flag_based_complete(text, line, begidx, endidx,
                                        flag_dict, all_else=cmd2_app.path_complete) == [text + 'onftest.py']

def test_flag_based_callable_completer(cmd2_app, request):
    test_dir = os.path.dirname(request.module.__file__)

    text = os.path.join(test_dir, 'c')
    line = 'list_food -o {}'.format(text)

    endidx = len(line)
    begidx = endidx - len(text)

    flag_dict['-o'] = cmd2_app.path_complete
    assert cmd2_app.flag_based_complete(text, line, begidx, endidx,
                                        flag_dict) == [text + 'onftest.py']


def test_index_based_completion_single(cmd2_app):
    text = 'Foo'
    line = 'command Pizza {}'.format(text)
    endidx = len(line)
    begidx = endidx - len(text)

    assert cmd2_app.index_based_complete(text, line, begidx, endidx, index_dict) == ['Football']

def test_index_based_completion_multiple(cmd2_app):
    text = ''
    line = 'command Pizza {}'.format(text)
    endidx = len(line)
    begidx = endidx - len(text)

    matches = sorted(cmd2_app.index_based_complete(text, line, begidx, endidx, index_dict))
    assert matches == sorted(sport_item_strs)

def test_index_based_completion_nomatch(cmd2_app):
    text = 'q'
    line = 'command {}'.format(text)
    endidx = len(line)
    begidx = endidx - len(text)
    assert cmd2_app.index_based_complete(text, line, begidx, endidx, index_dict) == []

def test_index_based_default_completer(cmd2_app, request):
    test_dir = os.path.dirname(request.module.__file__)

    text = os.path.join(test_dir, 'c')
    line = 'command Pizza Bat Computer {}'.format(text)

    endidx = len(line)
    begidx = endidx - len(text)

    assert cmd2_app.index_based_complete(text, line, begidx, endidx,
                                         index_dict, all_else=cmd2_app.path_complete) == [text + 'onftest.py']

def test_index_based_callable_completer(cmd2_app, request):
    test_dir = os.path.dirname(request.module.__file__)

    text = os.path.join(test_dir, 'c')
    line = 'command Pizza Bat {}'.format(text)

    endidx = len(line)
    begidx = endidx - len(text)

    index_dict[3] = cmd2_app.path_complete
    assert cmd2_app.index_based_complete(text, line, begidx, endidx, index_dict) == [text + 'onftest.py']


def test_tokens_for_completion_quoted(cmd2_app):
    text = 'Pi'
    line = 'list_food "{}"'.format(text)
    endidx = len(line)
    begidx = endidx

    expected_tokens = ['list_food', 'Pi', '']
    expected_raw_tokens = ['list_food', '"Pi"', '']

    tokens, raw_tokens = cmd2_app.tokens_for_completion(line, begidx, endidx)
    assert expected_tokens == tokens
    assert expected_raw_tokens == raw_tokens

def test_tokens_for_completion_unclosed_quote(cmd2_app):
    text = 'Pi'
    line = 'list_food "{}'.format(text)
    endidx = len(line)
    begidx = endidx - len(text)

    expected_tokens = ['list_food', 'Pi']
    expected_raw_tokens = ['list_food', '"Pi']

    tokens, raw_tokens = cmd2_app.tokens_for_completion(line, begidx, endidx)
    assert expected_tokens == tokens
    assert expected_raw_tokens == raw_tokens

def test_tokens_for_completion_punctuation(cmd2_app):
    """Test that redirectors and terminators are word delimiters"""
    text = 'file'
    line = 'command | < ;>>{}'.format(text)
    endidx = len(line)
    begidx = endidx - len(text)

    expected_tokens = ['command', '|', '<', ';', '>>', 'file']
    expected_raw_tokens = ['command', '|', '<', ';', '>>', 'file']

    tokens, raw_tokens = cmd2_app.tokens_for_completion(line, begidx, endidx)
    assert expected_tokens == tokens
    assert expected_raw_tokens == raw_tokens

def test_tokens_for_completion_quoted_punctuation(cmd2_app):
    """Test that quoted punctuation characters are not word delimiters"""
    text = '>file'
    line = 'command "{}'.format(text)
    endidx = len(line)
    begidx = endidx - len(text)

    expected_tokens = ['command', '>file']
    expected_raw_tokens = ['command', '">file']

    tokens, raw_tokens = cmd2_app.tokens_for_completion(line, begidx, endidx)
    assert expected_tokens == tokens
    assert expected_raw_tokens == raw_tokens

def test_add_opening_quote_basic_no_text(cmd2_app):
    text = ''
    line = 'test_basic {}'.format(text)
    endidx = len(line)
    begidx = endidx - len(text)

    # The whole list will be returned with no opening quotes added
    first_match = complete_tester(text, line, begidx, endidx, cmd2_app)
    assert first_match is not None and cmd2_app.completion_matches == sorted(food_item_strs,
                                                                             key=cmd2_app.default_sort_key)

def test_add_opening_quote_basic_nothing_added(cmd2_app):
    text = 'P'
    line = 'test_basic {}'.format(text)
    endidx = len(line)
    begidx = endidx - len(text)

    first_match = complete_tester(text, line, begidx, endidx, cmd2_app)
    assert first_match is not None and cmd2_app.completion_matches == ['Pizza', 'Potato']

def test_add_opening_quote_basic_quote_added(cmd2_app):
    text = 'Ha'
    line = 'test_basic {}'.format(text)
    endidx = len(line)
    begidx = endidx - len(text)

    expected = sorted(['"Ham', '"Ham Sandwich'], key=cmd2_app.default_sort_key)
    first_match = complete_tester(text, line, begidx, endidx, cmd2_app)
    assert first_match is not None and cmd2_app.completion_matches == expected

def test_add_opening_quote_basic_single_quote_added(cmd2_app):
    text = 'Ch'
    line = 'test_basic {}'.format(text)
    endidx = len(line)
    begidx = endidx - len(text)

    expected = ["'Cheese \"Pizza\"' "]
    first_match = complete_tester(text, line, begidx, endidx, cmd2_app)
    assert first_match is not None and cmd2_app.completion_matches == expected

def test_add_opening_quote_basic_text_is_common_prefix(cmd2_app):
    # This tests when the text entered is the same as the common prefix of the matches
    text = 'Ham'
    line = 'test_basic {}'.format(text)
    endidx = len(line)
    begidx = endidx - len(text)

    expected = sorted(['"Ham', '"Ham Sandwich'], key=cmd2_app.default_sort_key)
    first_match = complete_tester(text, line, begidx, endidx, cmd2_app)
    assert first_match is not None and cmd2_app.completion_matches == expected

def test_add_opening_quote_delimited_no_text(cmd2_app):
    text = ''
    line = 'test_delimited {}'.format(text)
    endidx = len(line)
    begidx = endidx - len(text)

    # The whole list will be returned with no opening quotes added
    first_match = complete_tester(text, line, begidx, endidx, cmd2_app)
    assert first_match is not None and cmd2_app.completion_matches == sorted(delimited_strs,
                                                                             key=cmd2_app.default_sort_key)

def test_add_opening_quote_delimited_nothing_added(cmd2_app):
    text = '/ho'
    line = 'test_delimited {}'.format(text)
    endidx = len(line)
    begidx = endidx - len(text)

    expected_matches = sorted(delimited_strs, key=cmd2_app.default_sort_key)
    expected_display = sorted(['other user', 'user'], key=cmd2_app.default_sort_key)

    first_match = complete_tester(text, line, begidx, endidx, cmd2_app)
    assert first_match is not None and \
           cmd2_app.completion_matches == expected_matches and \
           cmd2_app.display_matches == expected_display

def test_add_opening_quote_delimited_quote_added(cmd2_app):
    text = '/home/user/fi'
    line = 'test_delimited {}'.format(text)
    endidx = len(line)
    begidx = endidx - len(text)

    expected_common_prefix = '"/home/user/file'
    expected_display = sorted(['file.txt', 'file space.txt'], key=cmd2_app.default_sort_key)

    first_match = complete_tester(text, line, begidx, endidx, cmd2_app)
    assert first_match is not None and \
           os.path.commonprefix(cmd2_app.completion_matches) == expected_common_prefix and \
           cmd2_app.display_matches == expected_display

def test_add_opening_quote_delimited_text_is_common_prefix(cmd2_app):
    # This tests when the text entered is the same as the common prefix of the matches
    text = '/home/user/file'
    line = 'test_delimited {}'.format(text)
    endidx = len(line)
    begidx = endidx - len(text)

    expected_common_prefix = '"/home/user/file'
    expected_display = sorted(['file.txt', 'file space.txt'], key=cmd2_app.default_sort_key)

    first_match = complete_tester(text, line, begidx, endidx, cmd2_app)
    assert first_match is not None and \
           os.path.commonprefix(cmd2_app.completion_matches) == expected_common_prefix and \
           cmd2_app.display_matches == expected_display

def test_add_opening_quote_delimited_space_in_prefix(cmd2_app):
    # This test when a space appears before the part of the string that is the display match
    text = '/home/oth'
    line = 'test_delimited {}'.format(text)
    endidx = len(line)
    begidx = endidx - len(text)

    expected_common_prefix = '"/home/other user/'
    expected_display = ['maps', 'tests']

    first_match = complete_tester(text, line, begidx, endidx, cmd2_app)
    assert first_match is not None and \
           os.path.commonprefix(cmd2_app.completion_matches) == expected_common_prefix and \
           cmd2_app.display_matches == expected_display

def test_no_completer(cmd2_app):
    text = ''
    line = 'test_no_completer {}'.format(text)
    endidx = len(line)
    begidx = endidx - len(text)

    expected = ['default ']
    first_match = complete_tester(text, line, begidx, endidx, cmd2_app)
    assert first_match is not None and cmd2_app.completion_matches == expected

def test_wordbreak_in_command(cmd2_app):
    text = ''
    line = '"{}'.format(text)
    endidx = len(line)
    begidx = endidx - len(text)

    first_match = complete_tester(text, line, begidx, endidx, cmd2_app)
    assert first_match is None and not cmd2_app.completion_matches


def test_complete_multiline_on_single_line(cmd2_app):
    text = ''
    line = 'test_multiline {}'.format(text)
    endidx = len(line)
    begidx = endidx - len(text)

    expected = sorted(sport_item_strs, key=cmd2_app.default_sort_key)
    first_match = complete_tester(text, line, begidx, endidx, cmd2_app)

    assert first_match is not None and cmd2_app.completion_matches == expected


def test_complete_multiline_on_multiple_lines(cmd2_app):
    # Set the same variables _complete_statement() sets when a user is entering data at a continuation prompt
    cmd2_app._at_continuation_prompt = True
    cmd2_app._multiline_in_progress = "test_multiline\n"

    text = 'Ba'
    line = '{}'.format(text)
    endidx = len(line)
    begidx = endidx - len(text)

    expected = sorted(['Bat', 'Basket', 'Basketball'], key=cmd2_app.default_sort_key)
    first_match = complete_tester(text, line, begidx, endidx, cmd2_app)

    assert first_match is not None and cmd2_app.completion_matches == expected


# Used by redirect_complete tests
class RedirCompType(enum.Enum):
    SHELL_CMD = 1,
    PATH = 2,
    DEFAULT = 3,
    NONE = 4


@pytest.mark.parametrize('line, comp_type', [
    ('fake', RedirCompType.DEFAULT),
    ('fake arg', RedirCompType.DEFAULT),
    ('fake |', RedirCompType.SHELL_CMD),
    ('fake | grep', RedirCompType.PATH),
    ('fake | grep arg', RedirCompType.PATH),
    ('fake | grep >', RedirCompType.PATH),
    ('fake | grep > >', RedirCompType.NONE),
    ('fake | grep > file', RedirCompType.NONE),
    ('fake | grep > file >', RedirCompType.NONE),
    ('fake | grep > file |', RedirCompType.SHELL_CMD),
    ('fake | grep > file | grep', RedirCompType.PATH),
    ('fake | |', RedirCompType.NONE),
    ('fake | >', RedirCompType.NONE),
    ('fake >', RedirCompType.PATH),
    ('fake >>', RedirCompType.PATH),
    ('fake > >', RedirCompType.NONE),
    ('fake > |', RedirCompType.SHELL_CMD),
    ('fake >> file |', RedirCompType.SHELL_CMD),
    ('fake >> file | grep', RedirCompType.PATH),
    ('fake > file', RedirCompType.NONE),
    ('fake > file >', RedirCompType.NONE),
    ('fake > file >>', RedirCompType.NONE),
])
def test_redirect_complete(cmd2_app, monkeypatch, line, comp_type):
    # Test both cases of allow_redirection
    cmd2_app.allow_redirection = True
    for count in range(2):
        shell_cmd_complete_mock = mock.MagicMock(name='shell_cmd_complete')
        monkeypatch.setattr("cmd2.Cmd.shell_cmd_complete", shell_cmd_complete_mock)

        path_complete_mock = mock.MagicMock(name='path_complete')
        monkeypatch.setattr("cmd2.Cmd.path_complete", path_complete_mock)

        default_complete_mock = mock.MagicMock(name='fake_completer')

        text = ''
        line = '{} {}'.format(line, text)
        endidx = len(line)
        begidx = endidx - len(text)

        cmd2_app._redirect_complete(text, line, begidx, endidx, default_complete_mock)

        if comp_type == RedirCompType.SHELL_CMD:
            shell_cmd_complete_mock.assert_called_once()
        elif comp_type == RedirCompType.PATH:
            path_complete_mock.assert_called_once()
        elif comp_type == RedirCompType.DEFAULT:
            default_complete_mock.assert_called_once()
        else:
            shell_cmd_complete_mock.assert_not_called()
            path_complete_mock.assert_not_called()
            default_complete_mock.assert_not_called()

        # Do the next test with allow_redirection as False
        cmd2_app.allow_redirection = False
        if comp_type != RedirCompType.DEFAULT:
            comp_type = RedirCompType.NONE


def test_complete_set_value(cmd2_app):
    text = ''
    line = 'set foo {}'.format(text)
    endidx = len(line)
    begidx = endidx - len(text)

    first_match = complete_tester(text, line, begidx, endidx, cmd2_app)
    assert first_match == "SUCCESS "
    assert cmd2_app.completion_hint == "Hint:\n  value  a settable param\n"

def test_complete_set_value_invalid_settable(cmd2_app, capsys):
    text = ''
    line = 'set fake {}'.format(text)
    endidx = len(line)
    begidx = endidx - len(text)

    first_match = complete_tester(text, line, begidx, endidx, cmd2_app)
    assert first_match is None

    out, err = capsys.readouterr()
    assert "fake is not a settable parameter" in out

@pytest.fixture
def sc_app():
    c = SubcommandsExample()
    c.stdout = utils.StdSim(c.stdout)
    return c

def test_cmd2_subcommand_completion_single_end(sc_app):
    text = 'f'
    line = 'base {}'.format(text)
    endidx = len(line)
    begidx = endidx - len(text)

    first_match = complete_tester(text, line, begidx, endidx, sc_app)

    # It is at end of line, so extra space is present
    assert first_match is not None and sc_app.completion_matches == ['foo ']

def test_cmd2_subcommand_completion_multiple(sc_app):
    text = ''
    line = 'base {}'.format(text)
    endidx = len(line)
    begidx = endidx - len(text)

    first_match = complete_tester(text, line, begidx, endidx, sc_app)
    assert first_match is not None and sc_app.completion_matches == ['bar', 'foo', 'sport']

def test_cmd2_subcommand_completion_nomatch(sc_app):
    text = 'z'
    line = 'base {}'.format(text)
    endidx = len(line)
    begidx = endidx - len(text)

    first_match = complete_tester(text, line, begidx, endidx, sc_app)
    assert first_match is None


def test_help_subcommand_completion_single(sc_app):
    text = 'base'
    line = 'help {}'.format(text)
    endidx = len(line)
    begidx = endidx - len(text)

    first_match = complete_tester(text, line, begidx, endidx, sc_app)

    # It is at end of line, so extra space is present
    assert first_match is not None and sc_app.completion_matches == ['base ']

def test_help_subcommand_completion_multiple(sc_app):
    text = ''
    line = 'help base {}'.format(text)
    endidx = len(line)
    begidx = endidx - len(text)

    first_match = complete_tester(text, line, begidx, endidx, sc_app)
    assert first_match is not None and sc_app.completion_matches == ['bar', 'foo', 'sport']


def test_help_subcommand_completion_nomatch(sc_app):
    text = 'z'
    line = 'help base {}'.format(text)
    endidx = len(line)
    begidx = endidx - len(text)

    first_match = complete_tester(text, line, begidx, endidx, sc_app)
    assert first_match is None

def test_subcommand_tab_completion(sc_app):
    # This makes sure the correct completer for the sport subcommand is called
    text = 'Foot'
    line = 'base sport {}'.format(text)
    endidx = len(line)
    begidx = endidx - len(text)

    first_match = complete_tester(text, line, begidx, endidx, sc_app)

    # It is at end of line, so extra space is present
    assert first_match is not None and sc_app.completion_matches == ['Football ']


def test_subcommand_tab_completion_with_no_completer(sc_app):
    # This tests what happens when a subcommand has no completer
    # In this case, the foo subcommand has no completer defined
    text = 'Foot'
    line = 'base foo {}'.format(text)
    endidx = len(line)
    begidx = endidx - len(text)

    first_match = complete_tester(text, line, begidx, endidx, sc_app)
    assert first_match is None


def test_subcommand_tab_completion_space_in_text(sc_app):
    text = 'B'
    line = 'base sport "Space {}'.format(text)
    endidx = len(line)
    begidx = endidx - len(text)

    first_match = complete_tester(text, line, begidx, endidx, sc_app)

    assert first_match is not None and \
           sc_app.completion_matches == ['Ball" '] and \
           sc_app.display_matches == ['Space Ball']

####################################################


class SubcommandsWithUnknownExample(cmd2.Cmd):
    """
    Example cmd2 application where we a base command which has a couple subcommands
    and the "sport" subcommand has tab completion enabled.
    """

    def __init__(self):
        cmd2.Cmd.__init__(self)

    # subcommand functions for the base command
    def base_foo(self, args):
        """foo subcommand of base command"""
        self.poutput(args.x * args.y)

    def base_bar(self, args):
        """bar subcommand of base command"""
        self.poutput('((%s))' % args.z)

    def base_sport(self, args):
        """sport subcommand of base command"""
        self.poutput('Sport is {}'.format(args.sport))

    # create the top-level parser for the base command
    base_parser = argparse.ArgumentParser()
    base_subparsers = base_parser.add_subparsers(title='subcommands', help='subcommand help')

    # create the parser for the "foo" subcommand
    parser_foo = base_subparsers.add_parser('foo', help='foo help')
    parser_foo.add_argument('-x', type=int, default=1, help='integer')
    parser_foo.add_argument('y', type=float, help='float')
    parser_foo.set_defaults(func=base_foo)

    # create the parser for the "bar" subcommand
    parser_bar = base_subparsers.add_parser('bar', help='bar help')
    parser_bar.add_argument('z', help='string')
    parser_bar.set_defaults(func=base_bar)

    # create the parser for the "sport" subcommand
    parser_sport = base_subparsers.add_parser('sport', help='sport help')
    sport_arg = parser_sport.add_argument('sport', help='Enter name of a sport', choices=sport_item_strs)

    @cmd2.with_argparser(base_parser, with_unknown_args=True)
    def do_base(self, args):
        """Base command help"""
        func = getattr(args, 'func', None)
        if func is not None:
            # Call whatever subcommand function was selected
            func(self, args)
        else:
            # No subcommand was provided, so call help
            self.do_help('base')


@pytest.fixture
def scu_app():
    """Declare test fixture for with_argparser_and_unknown_args"""
    app = SubcommandsWithUnknownExample()
    return app


def test_subcmd_with_unknown_completion_single_end(scu_app):
    text = 'f'
    line = 'base {}'.format(text)
    endidx = len(line)
    begidx = endidx - len(text)

    first_match = complete_tester(text, line, begidx, endidx, scu_app)

    print('first_match: {}'.format(first_match))

    # It is at end of line, so extra space is present
    assert first_match is not None and scu_app.completion_matches == ['foo ']


def test_subcmd_with_unknown_completion_multiple(scu_app):
    text = ''
    line = 'base {}'.format(text)
    endidx = len(line)
    begidx = endidx - len(text)

    first_match = complete_tester(text, line, begidx, endidx, scu_app)
    assert first_match is not None and scu_app.completion_matches == ['bar', 'foo', 'sport']


def test_subcmd_with_unknown_completion_nomatch(scu_app):
    text = 'z'
    line = 'base {}'.format(text)
    endidx = len(line)
    begidx = endidx - len(text)

    first_match = complete_tester(text, line, begidx, endidx, scu_app)
    assert first_match is None


def test_help_subcommand_completion_single_scu(scu_app):
    text = 'base'
    line = 'help {}'.format(text)
    endidx = len(line)
    begidx = endidx - len(text)

    first_match = complete_tester(text, line, begidx, endidx, scu_app)

    # It is at end of line, so extra space is present
    assert first_match is not None and scu_app.completion_matches == ['base ']


def test_help_subcommand_completion_multiple_scu(scu_app):
    text = ''
    line = 'help base {}'.format(text)
    endidx = len(line)
    begidx = endidx - len(text)

    first_match = complete_tester(text, line, begidx, endidx, scu_app)
    assert first_match is not None and scu_app.completion_matches == ['bar', 'foo', 'sport']

def test_help_subcommand_completion_with_flags_before_command(scu_app):
    text = ''
    line = 'help -h -v base {}'.format(text)
    endidx = len(line)
    begidx = endidx - len(text)

    first_match = complete_tester(text, line, begidx, endidx, scu_app)
    assert first_match is not None and scu_app.completion_matches == ['bar', 'foo', 'sport']

def test_complete_help_subcommands_with_blank_command(scu_app):
    text = ''
    line = 'help "" {}'.format(text)
    endidx = len(line)
    begidx = endidx - len(text)

    first_match = complete_tester(text, line, begidx, endidx, scu_app)
    assert first_match is None and not scu_app.completion_matches


def test_help_subcommand_completion_nomatch_scu(scu_app):
    text = 'z'
    line = 'help base {}'.format(text)
    endidx = len(line)
    begidx = endidx - len(text)

    first_match = complete_tester(text, line, begidx, endidx, scu_app)
    assert first_match == None


def test_subcommand_tab_completion_scu(scu_app):
    # This makes sure the correct completer for the sport subcommand is called
    text = 'Foot'
    line = 'base sport {}'.format(text)
    endidx = len(line)
    begidx = endidx - len(text)

    first_match = complete_tester(text, line, begidx, endidx, scu_app)

    # It is at end of line, so extra space is present
    assert first_match is not None and scu_app.completion_matches == ['Football ']


def test_subcommand_tab_completion_with_no_completer_scu(scu_app):
    # This tests what happens when a subcommand has no completer
    # In this case, the foo subcommand has no completer defined
    text = 'Foot'
    line = 'base foo {}'.format(text)
    endidx = len(line)
    begidx = endidx - len(text)

    first_match = complete_tester(text, line, begidx, endidx, scu_app)
    assert first_match is None


def test_subcommand_tab_completion_space_in_text_scu(scu_app):
    text = 'B'
    line = 'base sport "Space {}'.format(text)
    endidx = len(line)
    begidx = endidx - len(text)

    first_match = complete_tester(text, line, begidx, endidx, scu_app)

    assert first_match is not None and \
           scu_app.completion_matches == ['Ball" '] and \
           scu_app.display_matches == ['Space Ball']<|MERGE_RESOLUTION|>--- conflicted
+++ resolved
@@ -20,11 +20,6 @@
 import pytest
 
 import cmd2
-<<<<<<< HEAD
-from cmd2 import utils
-from examples.subcommands import SubcommandsExample
-from .conftest import complete_tester, normalize, run_cmd
-=======
 from cmd2 import (
     utils,
 )
@@ -37,7 +32,6 @@
     normalize,
     run_cmd,
 )
->>>>>>> a3b1b6dd
 
 # List of strings used with completion functions
 food_item_strs = ['Pizza', 'Ham', 'Ham Sandwich', 'Potato', 'Cheese "Pizza"']
