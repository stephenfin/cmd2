# coding=utf-8
"""Variant on standard library's cmd with extra features.

To use, simply import cmd2.Cmd instead of cmd.Cmd; use precisely as though you
were using the standard library's cmd, while enjoying the extra features.

Searchable command history (commands: "history")
Run commands from file, save to file, edit commands in file
Multi-line commands
Special-character shortcut commands (beyond cmd's "?" and "!")
Settable environment parameters
Parsing commands with `argparse` argument parsers (flags)
Redirection to file or paste buffer (clipboard) with > or >>
Easy transcript-based testing of applications (see examples/example.py)
Bash-style ``select`` available

Note that redirection with > and | will only work if `self.poutput()`
is used in place of `print`.

- Catherine Devlin, Jan 03 2008 - catherinedevlin.blogspot.com

Git repository on GitHub at https://github.com/python-cmd2/cmd2
"""
# This module has many imports, quite a few of which are only
# infrequently utilized. To reduce the initial overhead of
# import this module, many of these imports are lazy-loaded
# i.e. we only import the module when we use it
# For example, we don't import the 'traceback' module
# until the pexcept() function is called and the debug
# setting is True
import argparse
import cmd
import functools
import glob
import inspect
import os
import pickle
import re
import sys
import threading
from code import InteractiveConsole
from collections import namedtuple
from contextlib import redirect_stdout
from typing import Any, Callable, Dict, Iterable, List, Mapping, Optional, Tuple, Type, Union

from . import ansi, constants, plugin, utils
from .argparse_custom import DEFAULT_ARGUMENT_PARSER, CompletionItem
from .clipboard import can_clip, get_paste_buffer, write_to_paste_buffer
from .command_definition import CommandSet
from .constants import CLASS_ATTR_DEFAULT_HELP_CATEGORY, COMMAND_FUNC_PREFIX, COMPLETER_FUNC_PREFIX, HELP_FUNC_PREFIX
from .decorators import with_argparser, as_subcommand_to
from .exceptions import (
    CommandSetRegistrationError,
    Cmd2ShlexError,
    CompletionError,
    EmbeddedConsoleExit,
    EmptyStatement,
    RedirectionError,
    SkipPostcommandHooks
)
from .history import History, HistoryItem
from .parsing import Macro, MacroArg, Statement, StatementParser, shlex_split
from .rl_utils import RlType, rl_get_point, rl_make_safe_prompt, rl_set_prompt, rl_type, rl_warning, vt100_support
from .utils import get_defining_class, Settable

# Set up readline
if rl_type == RlType.NONE:  # pragma: no cover
    sys.stderr.write(ansi.style_warning(rl_warning))
else:
    from .rl_utils import rl_force_redisplay, readline

    # Used by rlcompleter in Python console loaded by py command
    orig_rl_delims = readline.get_completer_delims()

    if rl_type == RlType.PYREADLINE:

        # Save the original pyreadline display completion function since we need to override it and restore it
        # noinspection PyProtectedMember,PyUnresolvedReferences
        orig_pyreadline_display = readline.rl.mode._display_completions

    elif rl_type == RlType.GNU:

        # Get the readline lib so we can make changes to it
        import ctypes
        from .rl_utils import readline_lib

        rl_basic_quote_characters = ctypes.c_char_p.in_dll(readline_lib, "rl_basic_quote_characters")
        orig_rl_basic_quotes = ctypes.cast(rl_basic_quote_characters, ctypes.c_void_p).value

# Detect whether IPython is installed to determine if the built-in "ipy" command should be included
ipython_available = True
try:
    # noinspection PyUnresolvedReferences,PyPackageRequirements
    from IPython import embed
except ImportError:  # pragma: no cover
    ipython_available = False


class _SavedReadlineSettings:
    """readline settings that are backed up when switching between readline environments"""

    def __init__(self):
        self.completer = None
        self.delims = ''
        self.basic_quotes = None


class _SavedCmd2Env:
    """cmd2 environment settings that are backed up when entering an interactive Python shell"""

    def __init__(self):
        self.readline_settings = _SavedReadlineSettings()
        self.readline_module = None
        self.history = []
        self.sys_stdout = None
        self.sys_stdin = None


# Contains data about a disabled command which is used to restore its original functions when the command is enabled
DisabledCommand = namedtuple('DisabledCommand', ['command_function', 'help_function', 'completer_function'])


class Cmd(cmd.Cmd):
    """An easy but powerful framework for writing line-oriented command interpreters.

    Extends the Python Standard Library’s cmd package by adding a lot of useful features
    to the out of the box configuration.

    Line-oriented command interpreters are often useful for test harnesses, internal tools, and rapid prototypes.
    """
    DEFAULT_EDITOR = utils.find_editor()

    INTERNAL_COMMAND_EPILOG = ("Notes:\n"
                               "  This command is for internal use and is not intended to be called from the\n"
                               "  command line.")

    # Sorting keys for strings
    ALPHABETICAL_SORT_KEY = utils.norm_fold
    NATURAL_SORT_KEY = utils.natural_keys

    def __init__(self, completekey: str = 'tab', stdin=None, stdout=None, *,
                 persistent_history_file: str = '', persistent_history_length: int = 1000,
                 startup_script: str = '', use_ipython: bool = False,
                 allow_cli_args: bool = True, transcript_files: Optional[List[str]] = None,
                 allow_redirection: bool = True, multiline_commands: Optional[List[str]] = None,
                 terminators: Optional[List[str]] = None, shortcuts: Optional[Dict[str, str]] = None,
                 command_sets: Optional[Iterable[CommandSet]] = None,
                 auto_load_commands: bool = True) -> None:
        """An easy but powerful framework for writing line-oriented command
        interpreters. Extends Python's cmd package.

        :param completekey: readline name of a completion key, default to Tab
        :param stdin: alternate input file object, if not specified, sys.stdin is used
        :param stdout: alternate output file object, if not specified, sys.stdout is used
        :param persistent_history_file: file path to load a persistent cmd2 command history from
        :param persistent_history_length: max number of history items to write
                                          to the persistent history file
        :param startup_script: file path to a script to execute at startup
        :param use_ipython: should the "ipy" command be included for an embedded IPython shell
        :param allow_cli_args: if ``True``, then :meth:`cmd2.Cmd.__init__` will process command
                               line arguments as either commands to be run or, if ``-t`` or
                               ``--test`` are given, transcript files to run. This should be
                               set to ``False`` if your application parses its own command line
                               arguments.
        :param transcript_files: pass a list of transcript files to be run on initialization.
                                 This allows running transcript tests when ``allow_cli_args``
                                 is ``False``. If ``allow_cli_args`` is ``True`` this parameter
                                 is ignored.
        :param allow_redirection: If ``False``, prevent output redirection and piping to shell
                                  commands. This parameter prevents redirection and piping, but
                                  does not alter parsing behavior. A user can still type
                                  redirection and piping tokens, and they will be parsed as such
                                  but they won't do anything.
        :param multiline_commands: list of commands allowed to accept multi-line input
        :param terminators: list of characters that terminate a command. These are mainly
                            intended for terminating multiline commands, but will also
                            terminate single-line commands. If not supplied, the default
                            is a semicolon. If your app only contains single-line commands
                            and you want terminators to be treated as literals by the parser,
                            then set this to an empty list.
        :param shortcuts: dictionary containing shortcuts for commands. If not supplied,
                          then defaults to constants.DEFAULT_SHORTCUTS. If you do not want
                          any shortcuts, pass an empty dictionary.
        :param command_sets: Provide CommandSet instances to load during cmd2 initialization.
                             This allows CommandSets with custom constructor parameters to be
                             loaded.  This also allows the a set of CommandSets to be provided
                             when `auto_load_commands` is set to False
        :param auto_load_commands: If True, cmd2 will check for all subclasses of `CommandSet`
                                   that are currently loaded by Python and automatically
                                   instantiate and register all commands. If False, CommandSets
                                   must be manually installed with `register_command_set`.
        """
        # If use_ipython is False, make sure the ipy command isn't available in this instance
        if not use_ipython:
            try:
                self.do_ipy = None
            except AttributeError:
                pass

        # initialize plugin system
        # needs to be done before we call __init__(0)
        self._initialize_plugin_system()

        # Call super class constructor
        super().__init__(completekey=completekey, stdin=stdin, stdout=stdout)

        # Attributes which should NOT be dynamically settable via the set command at runtime
        self.default_to_shell = False  # Attempt to run unrecognized commands as shell commands
        self.quit_on_sigint = False  # Ctrl-C at the prompt will quit the program instead of just resetting prompt
        self.allow_redirection = allow_redirection  # Security setting to prevent redirection of stdout

        # Attributes which ARE dynamically settable via the set command at runtime
        self.always_show_hint = False
        self.debug = False
        self.echo = False
        self.editor = Cmd.DEFAULT_EDITOR
        self.feedback_to_output = False  # Do not include nonessentials in >, | output by default (things like timing)
        self.quiet = False  # Do not suppress nonessential output
        self.timing = False  # Prints elapsed time for each command

        # The maximum number of CompletionItems to display during tab completion. If the number of completion
        # suggestions exceeds this number, they will be displayed in the typical columnized format and will
        # not include the description value of the CompletionItems.
        self.max_completion_items = 50

        # A dictionary mapping settable names to their Settable instance
        self.settables = dict()  # type: Dict[str, Settable]
        self.build_settables()

        # Use as prompt for multiline commands on the 2nd+ line of input
        self.continuation_prompt = '> '

        # Allow access to your application in embedded Python shells and scripts py via self
        self.self_in_py = False

        # Commands to exclude from the help menu and tab completion
        self.hidden_commands = ['eof', '_relative_run_script']

        # Initialize history
        self._persistent_history_length = persistent_history_length
        self._initialize_history(persistent_history_file)

        # Commands to exclude from the history command
        self.exclude_from_history = ['eof', 'history']

        # Dictionary of macro names and their values
        self.macros = dict()  # type: Dict[str, Macro]

        # Keeps track of typed command history in the Python shell
        self._py_history = []

        # The name by which Python environments refer to the PyBridge to call app commands
        self.py_bridge_name = 'app'

        # Defines app-specific variables/functions available in Python shells and pyscripts
        self.py_locals = dict()

        # True if running inside a Python script or interactive console, False otherwise
        self._in_py = False

        self.statement_parser = StatementParser(terminators=terminators,
                                                multiline_commands=multiline_commands,
                                                shortcuts=shortcuts)

        # Stores results from the last command run to enable usage of results in a Python script or interactive console
        # Built-in commands don't make use of this.  It is purely there for user-defined commands and convenience.
        self.last_result = None

        # Used by run_script command to store current script dir as a LIFO queue to support _relative_run_script command
        self._script_dir = []  # type: List[str]

        # Context manager used to protect critical sections in the main thread from stopping due to a KeyboardInterrupt
        self.sigint_protection = utils.ContextFlag()

        # If the current command created a process to pipe to, then this will be a ProcReader object.
        # Otherwise it will be None. It's used to know when a pipe process can be killed and/or waited upon.
        self._cur_pipe_proc_reader = None  # type: Optional[utils.ProcReader]

        # Used to keep track of whether we are redirecting or piping output
        self._redirecting = False

        # Used to keep track of whether a continuation prompt is being displayed
        self._at_continuation_prompt = False

        # The multiline command currently being typed which is used to tab complete multiline commands.
        self._multiline_in_progress = ''

        # Set the header used for the help function's listing of documented functions
        self.doc_header = "Documented commands (use 'help -v' for verbose/'help <topic>' for details):"

        # The error that prints when no help information can be found
        self.help_error = "No help on {}"

        # The error that prints when a non-existent command is run
        self.default_error = "{} is not a recognized command, alias, or macro"

        # If non-empty, this string will be displayed if a broken pipe error occurs
        self.broken_pipe_warning = ''

        # Commands that will run at the beginning of the command loop
        self._startup_commands = []  # type: List[str]

        # If a startup script is provided and exists, then execute it in the startup commands
        if startup_script:
            startup_script = os.path.abspath(os.path.expanduser(startup_script))
            if os.path.exists(startup_script):
                self._startup_commands.append("run_script {}".format(utils.quote_string(startup_script)))

        # Transcript files to run instead of interactive command loop
        self._transcript_files = None  # type: Optional[List[str]]

        # Check for command line args
        if allow_cli_args:
            parser = argparse.ArgumentParser()
            parser.add_argument('-t', '--test', action="store_true",
                                help='Test against transcript(s) in FILE (wildcards OK)')
            callopts, callargs = parser.parse_known_args()

            # If transcript testing was called for, use other arguments as transcript files
            if callopts.test:
                self._transcript_files = callargs
            # If commands were supplied at invocation, then add them to the command queue
            elif callargs:
                self._startup_commands.extend(callargs)
        elif transcript_files:
            self._transcript_files = transcript_files

        # Set the pager(s) for use with the ppaged() method for displaying output using a pager
        if sys.platform.startswith('win'):
            self.pager = self.pager_chop = 'more'
        else:
            # Here is the meaning of the various flags we are using with the less command:
            # -S causes lines longer than the screen width to be chopped (truncated) rather than wrapped
            # -R causes ANSI "style" escape sequences to be output in raw form (i.e. colors are displayed)
            # -X disables sending the termcap initialization and deinitialization strings to the terminal
            # -F causes less to automatically exit if the entire file can be displayed on the first screen
            self.pager = 'less -RXF'
            self.pager_chop = 'less -SRXF'

        # This boolean flag determines whether or not the cmd2 application can interact with the clipboard
        self._can_clip = can_clip

        # This determines the value returned by cmdloop() when exiting the application
        self.exit_code = 0

        # This lock should be acquired before doing any asynchronous changes to the terminal to
        # ensure the updates to the terminal don't interfere with the input being typed or output
        # being printed by a command.
        self.terminal_lock = threading.RLock()

        # Commands that have been disabled from use. This is to support commands that are only available
        # during specific states of the application. This dictionary's keys are the command names and its
        # values are DisabledCommand objects.
        self.disabled_commands = dict()  # type: Dict[str, DisabledCommand]

        # If any command has been categorized, then all other commands that haven't been categorized
        # will display under this section in the help output.
        self.default_category = 'Uncategorized'

        # The default key for sorting string results. Its default value performs a case-insensitive alphabetical sort.
        # If natural sorting is preferred, then set this to NATURAL_SORT_KEY.
        # cmd2 uses this key for sorting:
        #     command and category names
        #     alias, macro, settable, and shortcut names
        #     tab completion results when self.matches_sorted is False
        self.default_sort_key = Cmd.ALPHABETICAL_SORT_KEY

        ############################################################################################################
        # The following variables are used by tab completion functions. They are reset each time complete() is run
        # in _reset_completion_defaults() and it is up to completer functions to set them before returning results.
        ############################################################################################################

        # If True and a single match is returned to complete(), then a space will be appended
        # if the match appears at the end of the line
        self.allow_appended_space = True

        # If True and a single match is returned to complete(), then a closing quote
        # will be added if there is an unmatched opening quote
        self.allow_closing_quote = True

        # An optional hint which prints above tab completion suggestions
        self.completion_hint = ''

        # Header which prints above CompletionItem tables
        self.completion_header = ''

        # Used by complete() for readline tab completion
        self.completion_matches = []

        # Use this list if you need to display tab completion suggestions that are different than the actual text
        # of the matches. For instance, if you are completing strings that contain a common delimiter and you only
        # want to display the final portion of the matches as the tab completion suggestions. The full matches
        # still must be returned from your completer function. For an example, look at path_complete() which
        # uses this to show only the basename of paths as the suggestions. delimiter_complete() also populates
        # this list.
        self.display_matches = []

        # Used by functions like path_complete() and delimiter_complete() to properly
        # quote matches that are completed in a delimited fashion
        self.matches_delimited = False

        # Set to True before returning matches to complete() in cases where matches have already been sorted.
        # If False, then complete() will sort the matches using self.default_sort_key before they are displayed.
        self.matches_sorted = False

        ############################################################################################################
        # The following code block loads CommandSets, verifies command names, and registers subcommands.
        # This block should appear after all attributes have been created since the registration code
        # depends on them and it's possible a module's on_register() method may need to access some.
        ############################################################################################################
        # Load modular commands
        self._installed_command_sets = []  # type: List[CommandSet]
        self._cmd_to_command_sets = {}  # type: Dict[str, CommandSet]
        if command_sets:
            for command_set in command_sets:
                self.register_command_set(command_set)

        if auto_load_commands:
            self._autoload_commands()

        # Verify commands don't have invalid names (like starting with a shortcut)
        for cur_cmd in self.get_all_commands():
            valid, errmsg = self.statement_parser.is_valid_command(cur_cmd)
            if not valid:
                raise ValueError("Invalid command name {!r}: {}".format(cur_cmd, errmsg))

        # Add functions decorated to be subcommands
        self._register_subcommands(self)

    def find_commandsets(self, commandset_type: Type[CommandSet], *, subclass_match: bool = False) -> List[CommandSet]:
        """
        Find all CommandSets that match the provided CommandSet type.
        By default, locates a CommandSet that is an exact type match but may optionally return all CommandSets that
        are sub-classes of the provided type
        :param commandset_type: CommandSet sub-class type to search for
        :param subclass_match: If True, return all sub-classes of provided type, otherwise only search for exact match
        :return: Matching CommandSets
        """
        return [cmdset for cmdset in self._installed_command_sets
                if type(cmdset) == commandset_type or (subclass_match and isinstance(cmdset, commandset_type))]

    def find_commandset_for_command(self, command_name: str) -> Optional[CommandSet]:
        """
        Finds the CommandSet that registered the command name
        :param command_name: command name to search
        :return: CommandSet that provided the command
        """
        return self._cmd_to_command_sets.get(command_name)

    def _autoload_commands(self) -> None:
        """Load modular command definitions."""
        # Search for all subclasses of CommandSet, instantiate them if they weren't already provided in the constructor
        all_commandset_defs = CommandSet.__subclasses__()
        existing_commandset_types = [type(command_set) for command_set in self._installed_command_sets]

        def load_commandset_by_type(commandset_types: List[Type]) -> None:
            for cmdset_type in commandset_types:
                # check if the type has sub-classes. We will only auto-load leaf class types.
                subclasses = cmdset_type.__subclasses__()
                if subclasses:
                    load_commandset_by_type(subclasses)
                else:
                    init_sig = inspect.signature(cmdset_type.__init__)
                    if not (cmdset_type in existing_commandset_types
                            or len(init_sig.parameters) != 1
                            or 'self' not in init_sig.parameters):
                        cmdset = cmdset_type()
                        self.register_command_set(cmdset)

        load_commandset_by_type(all_commandset_defs)

    def register_command_set(self, cmdset: CommandSet) -> None:
        """
        Installs a CommandSet, loading all commands defined in the CommandSet

        :param cmdset: CommandSet to load
        """
        existing_commandset_types = [type(command_set) for command_set in self._installed_command_sets]
        if type(cmdset) in existing_commandset_types:
            raise CommandSetRegistrationError('CommandSet ' + type(cmdset).__name__ + ' is already installed')

        cmdset.on_register(self)
        methods = inspect.getmembers(
            cmdset,
            predicate=lambda meth: isinstance(meth, Callable)
            and hasattr(meth, '__name__') and meth.__name__.startswith(COMMAND_FUNC_PREFIX))

        default_category = getattr(cmdset, CLASS_ATTR_DEFAULT_HELP_CATEGORY, None)

        installed_attributes = []
        try:
            for method_name, method in methods:
                command = method_name[len(COMMAND_FUNC_PREFIX):]

                self._install_command_function(command, method, type(cmdset).__name__)
                installed_attributes.append(method_name)

                completer_func_name = COMPLETER_FUNC_PREFIX + command
                cmd_completer = getattr(cmdset, completer_func_name, None)
                if cmd_completer is not None:
                    self._install_completer_function(command, cmd_completer)
                    installed_attributes.append(completer_func_name)

                help_func_name = HELP_FUNC_PREFIX + command
                cmd_help = getattr(cmdset, help_func_name, None)
                if cmd_help is not None:
                    self._install_help_function(command, cmd_help)
                    installed_attributes.append(help_func_name)

                self._cmd_to_command_sets[command] = cmdset

                if default_category and not hasattr(method, constants.CMD_ATTR_HELP_CATEGORY):
                    utils.categorize(method, default_category)

            self._installed_command_sets.append(cmdset)

            self._register_subcommands(cmdset)
            cmdset.on_registered()
        except Exception:
            cmdset.on_unregister()
            for attrib in installed_attributes:
                delattr(self, attrib)
            if cmdset in self._installed_command_sets:
                self._installed_command_sets.remove(cmdset)
            if cmdset in self._cmd_to_command_sets.values():
                self._cmd_to_command_sets = \
                    {key: val for key, val in self._cmd_to_command_sets.items() if val is not cmdset}
            cmdset.on_unregistered()
            raise

    def _install_command_function(self, command: str, command_wrapper: Callable, context=''):
        cmd_func_name = COMMAND_FUNC_PREFIX + command

        # Make sure command function doesn't share name with existing attribute
        if hasattr(self, cmd_func_name):
            raise CommandSetRegistrationError('Attribute already exists: {} ({})'.format(cmd_func_name, context))

        # Check if command has an invalid name
        valid, errmsg = self.statement_parser.is_valid_command(command)
        if not valid:
            raise CommandSetRegistrationError("Invalid command name {!r}: {}".format(command, errmsg))

        # Check if command shares a name with an alias
        if command in self.aliases:
            self.pwarning("Deleting alias '{}' because it shares its name with a new command".format(command))
            del self.aliases[command]

        # Check if command shares a name with a macro
        if command in self.macros:
            self.pwarning("Deleting macro '{}' because it shares its name with a new command".format(command))
            del self.macros[command]

        setattr(self, cmd_func_name, command_wrapper)

    def _install_completer_function(self, cmd_name: str, cmd_completer: Callable):
        completer_func_name = COMPLETER_FUNC_PREFIX + cmd_name

        if hasattr(self, completer_func_name):
            raise CommandSetRegistrationError('Attribute already exists: {}'.format(completer_func_name))
        setattr(self, completer_func_name, cmd_completer)

    def _install_help_function(self, cmd_name: str, cmd_help: Callable):
        help_func_name = HELP_FUNC_PREFIX + cmd_name

        if hasattr(self, help_func_name):
            raise CommandSetRegistrationError('Attribute already exists: {}'.format(help_func_name))
        setattr(self, help_func_name, cmd_help)

    def unregister_command_set(self, cmdset: CommandSet):
        """
        Uninstalls a CommandSet and unloads all associated commands
        :param cmdset: CommandSet to uninstall
        """
        if cmdset in self._installed_command_sets:
            self._check_uninstallable(cmdset)
            cmdset.on_unregister()
            self._unregister_subcommands(cmdset)

            methods = inspect.getmembers(
                cmdset,
                predicate=lambda meth: isinstance(meth, Callable)
                and hasattr(meth, '__name__') and meth.__name__.startswith(COMMAND_FUNC_PREFIX))

            for method in methods:
                cmd_name = method[0][len(COMMAND_FUNC_PREFIX):]

                # Enable the command before uninstalling it to make sure we remove both
                # the real functions and the ones used by the DisabledCommand object.
                if cmd_name in self.disabled_commands:
                    self.enable_command(cmd_name)

                if cmd_name in self._cmd_to_command_sets:
                    del self._cmd_to_command_sets[cmd_name]

                delattr(self, COMMAND_FUNC_PREFIX + cmd_name)

                if hasattr(self, COMPLETER_FUNC_PREFIX + cmd_name):
                    delattr(self, COMPLETER_FUNC_PREFIX + cmd_name)
                if hasattr(self, HELP_FUNC_PREFIX + cmd_name):
                    delattr(self, HELP_FUNC_PREFIX + cmd_name)

            cmdset.on_unregistered()
            self._installed_command_sets.remove(cmdset)

    def _check_uninstallable(self, cmdset: CommandSet):
        methods = inspect.getmembers(
            cmdset,
            predicate=lambda meth: isinstance(meth, Callable)
            and hasattr(meth, '__name__') and meth.__name__.startswith(COMMAND_FUNC_PREFIX))

        for method in methods:
            command_name = method[0][len(COMMAND_FUNC_PREFIX):]

            # Search for the base command function and verify it has an argparser defined
            if command_name in self.disabled_commands:
                command_func = self.disabled_commands[command_name].command_function
            else:
                command_func = self.cmd_func(command_name)

            command_parser = getattr(command_func, constants.CMD_ATTR_ARGPARSER, None)

            def check_parser_uninstallable(parser):
                for action in parser._actions:
                    if isinstance(action, argparse._SubParsersAction):
                        for subparser in action.choices.values():
                            attached_cmdset = getattr(subparser, constants.PARSER_ATTR_COMMANDSET, None)
                            if attached_cmdset is not None and attached_cmdset is not cmdset:
                                raise CommandSetRegistrationError(
                                    'Cannot uninstall CommandSet when another CommandSet depends on it')
                            check_parser_uninstallable(subparser)
                        break
            if command_parser is not None:
                check_parser_uninstallable(command_parser)

    def _register_subcommands(self, cmdset: Union[CommandSet, 'Cmd']) -> None:
        """
        Register subcommands with their base command

        :param cmdset: CommandSet or cmd2.Cmd subclass containing subcommands
        """
        if not (cmdset is self or cmdset in self._installed_command_sets):
            raise CommandSetRegistrationError('Cannot register subcommands with an unregistered CommandSet')

        # find all methods that start with the subcommand prefix
        methods = inspect.getmembers(
            cmdset,
            predicate=lambda meth: isinstance(meth, Callable)
            and hasattr(meth, constants.SUBCMD_ATTR_NAME)
            and hasattr(meth, constants.SUBCMD_ATTR_COMMAND)
            and hasattr(meth, constants.CMD_ATTR_ARGPARSER)
        )

        # iterate through all matching methods
        for method_name, method in methods:
            subcommand_name = getattr(method, constants.SUBCMD_ATTR_NAME)  # type: str
            full_command_name = getattr(method, constants.SUBCMD_ATTR_COMMAND)  # type: str
            subcmd_parser = getattr(method, constants.CMD_ATTR_ARGPARSER)

            subcommand_valid, errmsg = self.statement_parser.is_valid_command(subcommand_name, is_subcommand=True)
            if not subcommand_valid:
                raise CommandSetRegistrationError('Subcommand {} is not valid: {}'.format(str(subcommand_name), errmsg))

            command_tokens = full_command_name.split()
            command_name = command_tokens[0]
            subcommand_names = command_tokens[1:]

            # Search for the base command function and verify it has an argparser defined
            if command_name in self.disabled_commands:
                command_func = self.disabled_commands[command_name].command_function
            else:
                command_func = self.cmd_func(command_name)

            if command_func is None:
                raise CommandSetRegistrationError('Could not find command "{}" needed by subcommand: {}'
                                                  .format(command_name, str(method)))
            command_parser = getattr(command_func, constants.CMD_ATTR_ARGPARSER, None)
            if command_parser is None:
                raise CommandSetRegistrationError('Could not find argparser for command "{}" needed by subcommand: {}'
                                                  .format(command_name, str(method)))

            # Set the subcommand handler function
            defaults = {constants.NS_ATTR_SUBCMD_HANDLER: method}
            subcmd_parser.set_defaults(**defaults)

            def find_subcommand(action: argparse.ArgumentParser, subcmd_names: List[str]) -> argparse.ArgumentParser:
                if not subcmd_names:
                    return action
                cur_subcmd = subcmd_names.pop(0)
                for sub_action in action._actions:
                    if isinstance(sub_action, argparse._SubParsersAction):
                        for choice_name, choice in sub_action.choices.items():
                            if choice_name == cur_subcmd:
                                return find_subcommand(choice, subcmd_names)
                        break
                raise CommandSetRegistrationError('Could not find sub-command "{}"'.format(full_command_name))

            target_parser = find_subcommand(command_parser, subcommand_names)

            for action in target_parser._actions:
                if isinstance(action, argparse._SubParsersAction):
                    # Get the kwargs for add_parser()
                    add_parser_kwargs = getattr(method, constants.SUBCMD_ATTR_ADD_PARSER_KWARGS, {})

                    # Set subcmd_parser as the parent to the parser we're creating to get its arguments
                    add_parser_kwargs['parents'] = [subcmd_parser]

                    # argparse only copies actions from a parent and not the following settings.
                    # To retain these settings, we will copy them from subcmd_parser and pass them
                    # as ArgumentParser constructor arguments to add_parser().
                    add_parser_kwargs['prog'] = subcmd_parser.prog
                    add_parser_kwargs['usage'] = subcmd_parser.usage
                    add_parser_kwargs['description'] = subcmd_parser.description
                    add_parser_kwargs['epilog'] = subcmd_parser.epilog
                    add_parser_kwargs['formatter_class'] = subcmd_parser.formatter_class
                    add_parser_kwargs['prefix_chars'] = subcmd_parser.prefix_chars
                    add_parser_kwargs['fromfile_prefix_chars'] = subcmd_parser.fromfile_prefix_chars
                    add_parser_kwargs['argument_default'] = subcmd_parser.argument_default
                    add_parser_kwargs['conflict_handler'] = subcmd_parser.conflict_handler
                    add_parser_kwargs['allow_abbrev'] = subcmd_parser.allow_abbrev

                    # Set add_help to False and use whatever help option subcmd_parser already has
                    add_parser_kwargs['add_help'] = False

                    attached_parser = action.add_parser(subcommand_name, **add_parser_kwargs)
                    setattr(attached_parser, constants.PARSER_ATTR_COMMANDSET, cmdset)
                    break

    def _unregister_subcommands(self, cmdset: Union[CommandSet, 'Cmd']) -> None:
        """
        Unregister subcommands from their base command

        :param cmdset: CommandSet containing subcommands
        """
        if not (cmdset is self or cmdset in self._installed_command_sets):
            raise CommandSetRegistrationError('Cannot unregister subcommands with an unregistered CommandSet')

        # find all methods that start with the subcommand prefix
        methods = inspect.getmembers(
            cmdset,
            predicate=lambda meth: isinstance(meth, Callable)
            and hasattr(meth, constants.SUBCMD_ATTR_NAME)
            and hasattr(meth, constants.SUBCMD_ATTR_COMMAND)
            and hasattr(meth, constants.CMD_ATTR_ARGPARSER)
        )

        # iterate through all matching methods
        for method_name, method in methods:
            subcommand_name = getattr(method, constants.SUBCMD_ATTR_NAME)
            command_name = getattr(method, constants.SUBCMD_ATTR_COMMAND)

            # Search for the base command function and verify it has an argparser defined
            if command_name in self.disabled_commands:
                command_func = self.disabled_commands[command_name].command_function
            else:
                command_func = self.cmd_func(command_name)

            if command_func is None:  # pragma: no cover
                # This really shouldn't be possible since _register_subcommands would prevent this from happening
                # but keeping in case it does for some strange reason
                raise CommandSetRegistrationError('Could not find command "{}" needed by subcommand: {}'
                                                  .format(command_name, str(method)))
            command_parser = getattr(command_func, constants.CMD_ATTR_ARGPARSER, None)
            if command_parser is None:  # pragma: no cover
                # This really shouldn't be possible since _register_subcommands would prevent this from happening
                # but keeping in case it does for some strange reason
                raise CommandSetRegistrationError('Could not find argparser for command "{}" needed by subcommand: {}'
                                                  .format(command_name, str(method)))

            for action in command_parser._actions:
                if isinstance(action, argparse._SubParsersAction):
                    action.remove_parser(subcommand_name)
                    break

    def add_settable(self, settable: Settable) -> None:
        """
        Convenience method to add a settable parameter to ``self.settables``

        :param settable: Settable object being added
        """
        self.settables[settable.name] = settable

    def remove_settable(self, name: str) -> None:
        """
        Convenience method for removing a settable parameter from ``self.settables``

        :param name: name of the settable being removed
        :raises: KeyError if the Settable matches this name
        """
        try:
            del self.settables[name]
        except KeyError:
            raise KeyError(name + " is not a settable parameter")

    def build_settables(self):
        """Create the dictionary of user-settable parameters"""
        self.add_settable(Settable('allow_style', str,
                                   'Allow ANSI text style sequences in output (valid values: '
                                   '{}, {}, {})'.format(ansi.STYLE_TERMINAL,
                                                        ansi.STYLE_ALWAYS,
                                                        ansi.STYLE_NEVER),
                                   choices=[ansi.STYLE_TERMINAL, ansi.STYLE_ALWAYS, ansi.STYLE_NEVER]))

        self.add_settable(Settable('always_show_hint', bool,
                                   'Display tab completion hint even when completion suggestions print'))
        self.add_settable(Settable('debug', bool, "Show full traceback on exception"))
        self.add_settable(Settable('echo', bool, "Echo command issued into output"))
        self.add_settable(Settable('editor', str, "Program used by 'edit'"))
        self.add_settable(Settable('feedback_to_output', bool, "Include nonessentials in '|', '>' results"))
        self.add_settable(Settable('max_completion_items', int,
                                   "Maximum number of CompletionItems to display during tab completion"))
        self.add_settable(Settable('quiet', bool, "Don't print nonessential feedback"))
        self.add_settable(Settable('timing', bool, "Report execution times"))

    # -----  Methods related to presenting output to the user -----

    @property
    def allow_style(self) -> str:
        """Read-only property needed to support do_set when it reads allow_style"""
        return ansi.allow_style

    @allow_style.setter
    def allow_style(self, new_val: str) -> None:
        """Setter property needed to support do_set when it updates allow_style"""
        new_val = new_val.capitalize()
        if new_val in [ansi.STYLE_TERMINAL, ansi.STYLE_ALWAYS, ansi.STYLE_NEVER]:
            ansi.allow_style = new_val
        else:
            raise ValueError("must be {}, {}, or {} (case-insensitive)".format(ansi.STYLE_TERMINAL, ansi.STYLE_ALWAYS,
                                                                               ansi.STYLE_NEVER))

    def _completion_supported(self) -> bool:
        """Return whether tab completion is supported"""
        return self.use_rawinput and self.completekey and rl_type != RlType.NONE

    @property
    def visible_prompt(self) -> str:
        """Read-only property to get the visible prompt with any ANSI style escape codes stripped.

        Used by transcript testing to make it easier and more reliable when users are doing things like coloring the
        prompt using ANSI color codes.

        :return: prompt stripped of any ANSI escape codes
        """
        return ansi.strip_style(self.prompt)

    def poutput(self, msg: Any = '', *, end: str = '\n') -> None:
        """Print message to self.stdout and appends a newline by default

        Also handles BrokenPipeError exceptions for when a command's output has
        been piped to another process and that process terminates before the
        cmd2 command is finished executing.

        :param msg: message to print (anything convertible to a str with '{}'.format() is OK)
        :param end: string appended after the end of the message, default a newline
        """
        try:
            ansi.style_aware_write(self.stdout, "{}{}".format(msg, end))
        except BrokenPipeError:
            # This occurs if a command's output is being piped to another
            # process and that process closes before the command is
            # finished. If you would like your application to print a
            # warning message, then set the broken_pipe_warning attribute
            # to the message you want printed.
            if self.broken_pipe_warning:
                sys.stderr.write(self.broken_pipe_warning)

    # noinspection PyMethodMayBeStatic
    def perror(self, msg: Any = '', *, end: str = '\n', apply_style: bool = True) -> None:
        """Print message to sys.stderr

        :param msg: message to print (anything convertible to a str with '{}'.format() is OK)
        :param end: string appended after the end of the message, default a newline
        :param apply_style: If True, then ansi.style_error will be applied to the message text. Set to False in cases
                            where the message text already has the desired style. Defaults to True.
        """
        if apply_style:
            final_msg = ansi.style_error(msg)
        else:
            final_msg = "{}".format(msg)
        ansi.style_aware_write(sys.stderr, final_msg + end)

    def pwarning(self, msg: Any = '', *, end: str = '\n', apply_style: bool = True) -> None:
        """Wraps perror, but applies ansi.style_warning by default

        :param msg: message to print (anything convertible to a str with '{}'.format() is OK)
        :param end: string appended after the end of the message, default a newline
        :param apply_style: If True, then ansi.style_warning will be applied to the message text. Set to False in cases
                            where the message text already has the desired style. Defaults to True.
        """
        if apply_style:
            msg = ansi.style_warning(msg)
        self.perror(msg, end=end, apply_style=False)

    def pexcept(self, msg: Any, *, end: str = '\n', apply_style: bool = True) -> None:
        """Print Exception message to sys.stderr. If debug is true, print exception traceback if one exists.

        :param msg: message or Exception to print
        :param end: string appended after the end of the message, default a newline
        :param apply_style: If True, then ansi.style_error will be applied to the message text. Set to False in cases
                            where the message text already has the desired style. Defaults to True.
        """
        if self.debug and sys.exc_info() != (None, None, None):
            import traceback
            traceback.print_exc()

        if isinstance(msg, Exception):
            final_msg = "EXCEPTION of type '{}' occurred with message: '{}'".format(type(msg).__name__, msg)
        else:
            final_msg = "{}".format(msg)

        if apply_style:
            final_msg = ansi.style_error(final_msg)

        if not self.debug and 'debug' in self.settables:
            warning = "\nTo enable full traceback, run the following command: 'set debug true'"
            final_msg += ansi.style_warning(warning)

        self.perror(final_msg, end=end, apply_style=False)

    def pfeedback(self, msg: Any, *, end: str = '\n') -> None:
        """For printing nonessential feedback.  Can be silenced with `quiet`.
        Inclusion in redirected output is controlled by `feedback_to_output`.

        :param msg: message to print (anything convertible to a str with '{}'.format() is OK)
        :param end: string appended after the end of the message, default a newline
        """
        if not self.quiet:
            if self.feedback_to_output:
                self.poutput(msg, end=end)
            else:
                self.perror(msg, end=end, apply_style=False)

    def ppaged(self, msg: Any, *, end: str = '\n', chop: bool = False) -> None:
        """Print output using a pager if it would go off screen and stdout isn't currently being redirected.

        Never uses a pager inside of a script (Python or text) or when output is being redirected or piped or when
        stdout or stdin are not a fully functional terminal.

        :param msg: message to print to current stdout (anything convertible to a str with '{}'.format() is OK)
        :param end: string appended after the end of the message, default a newline
        :param chop: True -> causes lines longer than the screen width to be chopped (truncated) rather than wrapped
                              - truncated text is still accessible by scrolling with the right & left arrow keys
                              - chopping is ideal for displaying wide tabular data as is done in utilities like pgcli
                     False -> causes lines longer than the screen width to wrap to the next line
                              - wrapping is ideal when you want to keep users from having to use horizontal scrolling

        WARNING: On Windows, the text always wraps regardless of what the chop argument is set to
        """
        # msg can be any type, so convert to string before checking if it's blank
        msg_str = str(msg)

        # Consider None to be no data to print
        if msg is None or msg_str == '':
            return

        try:
            import subprocess

            # Attempt to detect if we are not running within a fully functional terminal.
            # Don't try to use the pager when being run by a continuous integration system like Jenkins + pexpect.
            functional_terminal = False

            if self.stdin.isatty() and self.stdout.isatty():
                if sys.platform.startswith('win') or os.environ.get('TERM') is not None:
                    functional_terminal = True

            # Don't attempt to use a pager that can block if redirecting or running a script (either text or Python)
            # Also only attempt to use a pager if actually running in a real fully functional terminal
            if functional_terminal and not self._redirecting and not self.in_pyscript() and not self.in_script():
                if ansi.allow_style.lower() == ansi.STYLE_NEVER.lower():
                    msg_str = ansi.strip_style(msg_str)
                msg_str += end

                pager = self.pager
                if chop:
                    pager = self.pager_chop

                # Prevent KeyboardInterrupts while in the pager. The pager application will
                # still receive the SIGINT since it is in the same process group as us.
                with self.sigint_protection:
                    pipe_proc = subprocess.Popen(pager, shell=True, stdin=subprocess.PIPE)
                    pipe_proc.communicate(msg_str.encode('utf-8', 'replace'))
            else:
                self.poutput(msg_str, end=end)
        except BrokenPipeError:
            # This occurs if a command's output is being piped to another process and that process closes before the
            # command is finished. If you would like your application to print a warning message, then set the
            # broken_pipe_warning attribute to the message you want printed.`
            if self.broken_pipe_warning:
                sys.stderr.write(self.broken_pipe_warning)

    # -----  Methods related to tab completion -----

    def _reset_completion_defaults(self) -> None:
        """
        Resets tab completion settings
        Needs to be called each time readline runs tab completion
        """
        self.allow_appended_space = True
        self.allow_closing_quote = True
        self.completion_hint = ''
        self.completion_header = ''
        self.completion_matches = []
        self.display_matches = []
        self.matches_delimited = False
        self.matches_sorted = False

        if rl_type == RlType.GNU:
            readline.set_completion_display_matches_hook(self._display_matches_gnu_readline)
        elif rl_type == RlType.PYREADLINE:
            # noinspection PyUnresolvedReferences
            readline.rl.mode._display_completions = self._display_matches_pyreadline

    def tokens_for_completion(self, line: str, begidx: int, endidx: int) -> Tuple[List[str], List[str]]:
        """Used by tab completion functions to get all tokens through the one being completed.

        :param line: the current input line with leading whitespace removed
        :param begidx: the beginning index of the prefix text
        :param endidx: the ending index of the prefix text
        :return: A 2 item tuple where the items are
                 **On Success**
                 - tokens: list of unquoted tokens - this is generally the list needed for tab completion functions
                 - raw_tokens: list of tokens with any quotes preserved = this can be used to know if a token was quoted
                 or is missing a closing quote
                 Both lists are guaranteed to have at least 1 item. The last item in both lists is the token being tab
                 completed
                 **On Failure**
                 - Two empty lists
        """
        import copy
        unclosed_quote = ''
        quotes_to_try = copy.copy(constants.QUOTES)

        tmp_line = line[:endidx]
        tmp_endidx = endidx

        # Parse the line into tokens
        while True:
            try:
                initial_tokens = shlex_split(tmp_line[:tmp_endidx])

                # If the cursor is at an empty token outside of a quoted string,
                # then that is the token being completed. Add it to the list.
                if not unclosed_quote and begidx == tmp_endidx:
                    initial_tokens.append('')
                break
            except ValueError as ex:
                # Make sure the exception was due to an unclosed quote and
                # we haven't exhausted the closing quotes to try
                if str(ex) == "No closing quotation" and quotes_to_try:
                    # Add a closing quote and try to parse again
                    unclosed_quote = quotes_to_try[0]
                    quotes_to_try = quotes_to_try[1:]

                    tmp_line = line[:endidx]
                    tmp_line += unclosed_quote
                    tmp_endidx = endidx + 1
                else:  # pragma: no cover
                    # The parsing error is not caused by unclosed quotes.
                    # Return empty lists since this means the line is malformed.
                    return [], []

        # Further split tokens on punctuation characters
        raw_tokens = self.statement_parser.split_on_punctuation(initial_tokens)

        # Save the unquoted tokens
        tokens = [utils.strip_quotes(cur_token) for cur_token in raw_tokens]

        # If the token being completed had an unclosed quote, we need
        # to remove the closing quote that was added in order for it
        # to match what was on the command line.
        if unclosed_quote:
            raw_tokens[-1] = raw_tokens[-1][:-1]

        return tokens, raw_tokens

    # noinspection PyMethodMayBeStatic, PyUnusedLocal
    def basic_complete(self, text: str, line: str, begidx: int, endidx: int, match_against: Iterable) -> List[str]:
        """
        Basic tab completion function that matches against a list of strings without considering line contents
        or cursor position. The args required by this function are defined in the header of Python's cmd.py.

        :param text: the string prefix we are attempting to match (all matches must begin with it)
        :param line: the current input line with leading whitespace removed
        :param begidx: the beginning index of the prefix text
        :param endidx: the ending index of the prefix text
        :param match_against: the strings being matched against
        :return: a list of possible tab completions
        """
        return [cur_match for cur_match in match_against if cur_match.startswith(text)]

    def delimiter_complete(self, text: str, line: str, begidx: int, endidx: int,
                           match_against: Iterable, delimiter: str) -> List[str]:
        """
        Performs tab completion against a list but each match is split on a delimiter and only
        the portion of the match being tab completed is shown as the completion suggestions.
        This is useful if you match against strings that are hierarchical in nature and have a
        common delimiter.

        An easy way to illustrate this concept is path completion since paths are just directories/files
        delimited by a slash. If you are tab completing items in /home/user you don't get the following
        as suggestions:

        /home/user/file.txt     /home/user/program.c
        /home/user/maps/        /home/user/cmd2.py

        Instead you are shown:

        file.txt                program.c
        maps/                   cmd2.py

        For a large set of data, this can be visually more pleasing and easier to search.

        Another example would be strings formatted with the following syntax: company::department::name
        In this case the delimiter would be :: and the user could easily narrow down what they are looking
        for if they were only shown suggestions in the category they are at in the string.

        :param text: the string prefix we are attempting to match (all matches must begin with it)
        :param line: the current input line with leading whitespace removed
        :param begidx: the beginning index of the prefix text
        :param endidx: the ending index of the prefix text
        :param match_against: the list being matched against
        :param delimiter: what delimits each portion of the matches (ex: paths are delimited by a slash)
        :return: a list of possible tab completions
        """
        matches = self.basic_complete(text, line, begidx, endidx, match_against)

        # Display only the portion of the match that's being completed based on delimiter
        if matches:
            # Set this to True for proper quoting of matches with spaces
            self.matches_delimited = True

            # Get the common beginning for the matches
            common_prefix = os.path.commonprefix(matches)
            prefix_tokens = common_prefix.split(delimiter)

            # Calculate what portion of the match we are completing
            display_token_index = 0
            if prefix_tokens:
                display_token_index = len(prefix_tokens) - 1

            # Get this portion for each match and store them in self.display_matches
            for cur_match in matches:
                match_tokens = cur_match.split(delimiter)
                display_token = match_tokens[display_token_index]

                if not display_token:
                    display_token = delimiter
                self.display_matches.append(display_token)

        return matches

    def flag_based_complete(self, text: str, line: str, begidx: int, endidx: int,
                            flag_dict: Dict[str, Union[Iterable, Callable]], *,
                            all_else: Union[None, Iterable, Callable] = None) -> List[str]:
        """Tab completes based on a particular flag preceding the token being completed.

        :param text: the string prefix we are attempting to match (all matches must begin with it)
        :param line: the current input line with leading whitespace removed
        :param begidx: the beginning index of the prefix text
        :param endidx: the ending index of the prefix text
        :param flag_dict: dictionary whose structure is the following:
                          `keys` - flags (ex: -c, --create) that result in tab completion for the next argument in the
                          command line
                          `values` - there are two types of values:
                          1. iterable list of strings to match against (dictionaries, lists, etc.)
                          2. function that performs tab completion (ex: path_complete)
        :param all_else: an optional parameter for tab completing any token that isn't preceded by a flag in flag_dict
        :return: a list of possible tab completions
        """
        # Get all tokens through the one being completed
        tokens, _ = self.tokens_for_completion(line, begidx, endidx)
        if not tokens:  # pragma: no cover
            return []

        completions_matches = []
        match_against = all_else

        # Must have at least 2 args for a flag to precede the token being completed
        if len(tokens) > 1:
            flag = tokens[-2]
            if flag in flag_dict:
                match_against = flag_dict[flag]

        # Perform tab completion using an Iterable
        if isinstance(match_against, Iterable):
            completions_matches = self.basic_complete(text, line, begidx, endidx, match_against)

        # Perform tab completion using a function
        elif callable(match_against):
            completions_matches = match_against(text, line, begidx, endidx)

        return completions_matches

    def index_based_complete(self, text: str, line: str, begidx: int, endidx: int,
                             index_dict: Mapping[int, Union[Iterable, Callable]], *,
                             all_else: Union[None, Iterable, Callable] = None) -> List[str]:
        """Tab completes based on a fixed position in the input string.

        :param text: the string prefix we are attempting to match (all matches must begin with it)
        :param line: the current input line with leading whitespace removed
        :param begidx: the beginning index of the prefix text
        :param endidx: the ending index of the prefix text
        :param index_dict: dictionary whose structure is the following:
                           `keys` - 0-based token indexes into command line that determine which tokens perform tab
                           completion
                           `values` - there are two types of values:
                           1. iterable list of strings to match against (dictionaries, lists, etc.)
                           2. function that performs tab completion (ex: path_complete)
        :param all_else: an optional parameter for tab completing any token that isn't at an index in index_dict
        :return: a list of possible tab completions
        """
        # Get all tokens through the one being completed
        tokens, _ = self.tokens_for_completion(line, begidx, endidx)
        if not tokens:  # pragma: no cover
            return []

        matches = []

        # Get the index of the token being completed
        index = len(tokens) - 1

        # Check if token is at an index in the dictionary
        if index in index_dict:
            match_against = index_dict[index]
        else:
            match_against = all_else

        # Perform tab completion using a Iterable
        if isinstance(match_against, Iterable):
            matches = self.basic_complete(text, line, begidx, endidx, match_against)

        # Perform tab completion using a function
        elif callable(match_against):
            matches = match_against(text, line, begidx, endidx)

        return matches

    # noinspection PyUnusedLocal
    def path_complete(self, text: str, line: str, begidx: int, endidx: int, *,
                      path_filter: Optional[Callable[[str], bool]] = None) -> List[str]:
        """Performs completion of local file system paths

        :param text: the string prefix we are attempting to match (all matches must begin with it)
        :param line: the current input line with leading whitespace removed
        :param begidx: the beginning index of the prefix text
        :param endidx: the ending index of the prefix text
        :param path_filter: optional filter function that determines if a path belongs in the results
                            this function takes a path as its argument and returns True if the path should
                            be kept in the results
        :return: a list of possible tab completions
        """

        # Used to complete ~ and ~user strings
        def complete_users() -> List[str]:

            # We are returning ~user strings that resolve to directories,
            # so don't append a space or quote in the case of a single result.
            self.allow_appended_space = False
            self.allow_closing_quote = False

            users = []

            # Windows lacks the pwd module so we can't get a list of users.
            # Instead we will return a result once the user enters text that
            # resolves to an existing home directory.
            if sys.platform.startswith('win'):
                expanded_path = os.path.expanduser(text)
                if os.path.isdir(expanded_path):
                    user = text
                    if add_trailing_sep_if_dir:
                        user += os.path.sep
                    users.append(user)
            else:
                import pwd

                # Iterate through a list of users from the password database
                for cur_pw in pwd.getpwall():

                    # Check if the user has an existing home dir
                    if os.path.isdir(cur_pw.pw_dir):

                        # Add a ~ to the user to match against text
                        cur_user = '~' + cur_pw.pw_name
                        if cur_user.startswith(text):
                            if add_trailing_sep_if_dir:
                                cur_user += os.path.sep
                            users.append(cur_user)

            return users

        # Determine if a trailing separator should be appended to directory completions
        add_trailing_sep_if_dir = False
        if endidx == len(line) or (endidx < len(line) and line[endidx] != os.path.sep):
            add_trailing_sep_if_dir = True

        # Used to replace cwd in the final results
        cwd = os.getcwd()
        cwd_added = False

        # Used to replace expanded user path in final result
        orig_tilde_path = ''
        expanded_tilde_path = ''

        # If the search text is blank, then search in the CWD for *
        if not text:
            search_str = os.path.join(os.getcwd(), '*')
            cwd_added = True
        else:
            # Purposely don't match any path containing wildcards
            wildcards = ['*', '?']
            for wildcard in wildcards:
                if wildcard in text:
                    return []

            # Start the search string
            search_str = text + '*'

            # Handle tilde expansion and completion
            if text.startswith('~'):
                sep_index = text.find(os.path.sep, 1)

                # If there is no slash, then the user is still completing the user after the tilde
                if sep_index == -1:
                    return complete_users()

                # Otherwise expand the user dir
                else:
                    search_str = os.path.expanduser(search_str)

                    # Get what we need to restore the original tilde path later
                    orig_tilde_path = text[:sep_index]
                    expanded_tilde_path = os.path.expanduser(orig_tilde_path)

            # If the search text does not have a directory, then use the cwd
            elif not os.path.dirname(text):
                search_str = os.path.join(os.getcwd(), search_str)
                cwd_added = True

        # Set this to True for proper quoting of paths with spaces
        self.matches_delimited = True

        # Find all matching path completions
        matches = glob.glob(search_str)

        # Filter out results that don't belong
        if path_filter is not None:
            matches = [c for c in matches if path_filter(c)]

        # Don't append a space or closing quote to directory
        if len(matches) == 1 and os.path.isdir(matches[0]):
            self.allow_appended_space = False
            self.allow_closing_quote = False

        # Sort the matches before any trailing slashes are added
        matches.sort(key=self.default_sort_key)
        self.matches_sorted = True

        # Build display_matches and add a slash to directories
        for index, cur_match in enumerate(matches):

            # Display only the basename of this path in the tab completion suggestions
            self.display_matches.append(os.path.basename(cur_match))

            # Add a separator after directories if the next character isn't already a separator
            if os.path.isdir(cur_match) and add_trailing_sep_if_dir:
                matches[index] += os.path.sep
                self.display_matches[index] += os.path.sep

        # Remove cwd if it was added to match the text readline expects
        if cwd_added:
            if cwd == os.path.sep:
                to_replace = cwd
            else:
                to_replace = cwd + os.path.sep
            matches = [cur_path.replace(to_replace, '', 1) for cur_path in matches]

        # Restore the tilde string if we expanded one to match the text readline expects
        if expanded_tilde_path:
            matches = [cur_path.replace(expanded_tilde_path, orig_tilde_path, 1) for cur_path in matches]

        return matches

    def shell_cmd_complete(self, text: str, line: str, begidx: int, endidx: int, *,
                           complete_blank: bool = False) -> List[str]:
        """Performs completion of executables either in a user's path or a given path

        :param text: the string prefix we are attempting to match (all matches must begin with it)
        :param line: the current input line with leading whitespace removed
        :param begidx: the beginning index of the prefix text
        :param endidx: the ending index of the prefix text
        :param complete_blank: If True, then a blank will complete all shell commands in a user's path. If False, then
                               no completion is performed. Defaults to False to match Bash shell behavior.
        :return: a list of possible tab completions
        """
        # Don't tab complete anything if no shell command has been started
        if not complete_blank and not text:
            return []

        # If there are no path characters in the search text, then do shell command completion in the user's path
        if not text.startswith('~') and os.path.sep not in text:
            return utils.get_exes_in_path(text)

        # Otherwise look for executables in the given path
        else:
            return self.path_complete(text, line, begidx, endidx,
                                      path_filter=lambda path: os.path.isdir(path) or os.access(path, os.X_OK))

    def _redirect_complete(self, text: str, line: str, begidx: int, endidx: int, compfunc: Callable) -> List[str]:
        """Called by complete() as the first tab completion function for all commands
        It determines if it should tab complete for redirection (|, >, >>) or use the
        completer function for the current command

        :param text: the string prefix we are attempting to match (all matches must begin with it)
        :param line: the current input line with leading whitespace removed
        :param begidx: the beginning index of the prefix text
        :param endidx: the ending index of the prefix text
        :param compfunc: the completer function for the current command
                         this will be called if we aren't completing for redirection
        :return: a list of possible tab completions
        """
        # Get all tokens through the one being completed. We want the raw tokens
        # so we can tell if redirection strings are quoted and ignore them.
        _, raw_tokens = self.tokens_for_completion(line, begidx, endidx)
        if not raw_tokens:  # pragma: no cover
            return []

        # Must at least have the command
        if len(raw_tokens) > 1:

            # True when command line contains any redirection tokens
            has_redirection = False

            # Keep track of state while examining tokens
            in_pipe = False
            in_file_redir = False
            do_shell_completion = False
            do_path_completion = False
            prior_token = None

            for cur_token in raw_tokens:
                # Process redirection tokens
                if cur_token in constants.REDIRECTION_TOKENS:
                    has_redirection = True

                    # Check if we are at a pipe
                    if cur_token == constants.REDIRECTION_PIPE:
                        # Do not complete bad syntax (e.g cmd | |)
                        if prior_token == constants.REDIRECTION_PIPE:
                            return []

                        in_pipe = True
                        in_file_redir = False

                    # Otherwise this is a file redirection token
                    else:
                        if prior_token in constants.REDIRECTION_TOKENS or in_file_redir:
                            # Do not complete bad syntax (e.g cmd | >) (e.g cmd > blah >)
                            return []

                        in_pipe = False
                        in_file_redir = True

                # Only tab complete after redirection tokens if redirection is allowed
                elif self.allow_redirection:
                    do_shell_completion = False
                    do_path_completion = False

                    if prior_token == constants.REDIRECTION_PIPE:
                        do_shell_completion = True
                    elif in_pipe or prior_token in (constants.REDIRECTION_OUTPUT, constants.REDIRECTION_APPEND):
                        do_path_completion = True

                prior_token = cur_token

            if do_shell_completion:
                return self.shell_cmd_complete(text, line, begidx, endidx)

            elif do_path_completion:
                return self.path_complete(text, line, begidx, endidx)

            # If there were redirection strings anywhere on the command line, then we
            # are no longer tab completing for the current command
            elif has_redirection:
                return []

        # Call the command's completer function
        return compfunc(text, line, begidx, endidx)

    @staticmethod
    def _pad_matches_to_display(matches_to_display: List[str]) -> Tuple[List[str], int]:  # pragma: no cover
        """Adds padding to the matches being displayed as tab completion suggestions.
        The default padding of readline/pyreadine is small and not visually appealing
        especially if matches have spaces. It appears very squished together.

        :param matches_to_display: the matches being padded
        :return: the padded matches and length of padding that was added
        """
        if rl_type == RlType.GNU:
            # Add 2 to the padding of 2 that readline uses for a total of 4.
            padding = 2 * ' '

        elif rl_type == RlType.PYREADLINE:
            # Add 3 to the padding of 1 that pyreadline uses for a total of 4.
            padding = 3 * ' '

        else:
            return matches_to_display, 0

        return [cur_match + padding for cur_match in matches_to_display], len(padding)

    def _build_completion_metadata_string(self) -> str:  # pragma: no cover
        """Build completion metadata string which can contain a hint and CompletionItem table header"""
        metadata = ''

        # Add hint if one exists and we are supposed to display it
        if self.always_show_hint and self.completion_hint:
            metadata += '\n' + self.completion_hint

        # Add table header if one exists
        if self.completion_header:
            if not metadata:
                metadata += '\n'
            metadata += '\n' + self.completion_header

        return metadata

    def _display_matches_gnu_readline(self, substitution: str, matches: List[str],
                                      longest_match_length: int) -> None:  # pragma: no cover
        """Prints a match list using GNU readline's rl_display_match_list()
        This exists to print self.display_matches if it has data. Otherwise matches prints.

        :param substitution: the substitution written to the command line
        :param matches: the tab completion matches to display
        :param longest_match_length: longest printed length of the matches
        """
        if rl_type == RlType.GNU:

            # Check if we should show display_matches
            if self.display_matches:
                matches_to_display = self.display_matches

                # Recalculate longest_match_length for display_matches
                longest_match_length = 0

                for cur_match in matches_to_display:
                    cur_length = ansi.style_aware_wcswidth(cur_match)
                    if cur_length > longest_match_length:
                        longest_match_length = cur_length
            else:
                matches_to_display = matches

            # Add padding for visual appeal
            matches_to_display, padding_length = self._pad_matches_to_display(matches_to_display)
            longest_match_length += padding_length

            # We will use readline's display function (rl_display_match_list()), so we
            # need to encode our string as bytes to place in a C array.
            encoded_substitution = bytes(substitution, encoding='utf-8')
            encoded_matches = [bytes(cur_match, encoding='utf-8') for cur_match in matches_to_display]

            # rl_display_match_list() expects matches to be in argv format where
            # substitution is the first element, followed by the matches, and then a NULL.
            # noinspection PyCallingNonCallable,PyTypeChecker
            strings_array = (ctypes.c_char_p * (1 + len(encoded_matches) + 1))()

            # Copy in the encoded strings and add a NULL to the end
            strings_array[0] = encoded_substitution
            strings_array[1:-1] = encoded_matches
            strings_array[-1] = None

            # Print any metadata like a hint or table header
            sys.stdout.write(self._build_completion_metadata_string())

            # Call readline's display function
            # rl_display_match_list(strings_array, number of completion matches, longest match length)
            readline_lib.rl_display_match_list(strings_array, len(encoded_matches), longest_match_length)

            # Redraw prompt and input line
            rl_force_redisplay()

    def _display_matches_pyreadline(self, matches: List[str]) -> None:  # pragma: no cover
        """Prints a match list using pyreadline's _display_completions()
        This exists to print self.display_matches if it has data. Otherwise matches prints.

        :param matches: the tab completion matches to display
        """
        if rl_type == RlType.PYREADLINE:

            # Check if we should show display_matches
            if self.display_matches:
                matches_to_display = self.display_matches
            else:
                matches_to_display = matches

            # Add padding for visual appeal
            matches_to_display, _ = self._pad_matches_to_display(matches_to_display)

            # Print any metadata like a hint or table header
            readline.rl.mode.console.write(sys.stdout.write(self._build_completion_metadata_string()))

            # Display matches using actual display function. This also redraws the prompt and line.
            orig_pyreadline_display(matches_to_display)

    def _perform_completion(self, text: str, line: str, begidx: int, endidx: int,
                            custom_settings: Optional[utils.CustomCompletionSettings] = None) -> None:
        """
        Helper function for complete() that performs the actual completion

        :param text: the string prefix we are attempting to match (all matches must begin with it)
        :param line: the current input line with leading whitespace removed
        :param begidx: the beginning index of the prefix text
        :param endidx: the ending index of the prefix text
        :param custom_settings: optional prepopulated completion settings
        """
        from .argparse_completer import ArgparseCompleter

        unclosed_quote = ''
        command = None

        # If custom_settings is None, then we are completing a command's arguments
        if custom_settings is None:
            # Parse the command line
            statement = self.statement_parser.parse_command_only(line)
            command = statement.command

            # Malformed command line (e.g. quoted command token)
            if not command:
                return

            expanded_line = statement.command_and_args

            # We overwrote line with a properly formatted but fully stripped version
            # Restore the end spaces since line is only supposed to be lstripped when
            # passed to completer functions according to Python docs
            rstripped_len = len(line) - len(line.rstrip())
            expanded_line += ' ' * rstripped_len

            # Fix the index values if expanded_line has a different size than line
            if len(expanded_line) != len(line):
                diff = len(expanded_line) - len(line)
                begidx += diff
                endidx += diff

            # Overwrite line to pass into completers
            line = expanded_line

        # Get all tokens through the one being completed
        tokens, raw_tokens = self.tokens_for_completion(line, begidx, endidx)
        if not tokens:  # pragma: no cover
            return

        # Determine the completer function to use
        if command is not None:
            # Check if a macro was entered
            if command in self.macros:
                completer_func = self.path_complete

            # Check if a command was entered
            elif command in self.get_all_commands():
                # Get the completer function for this command
                completer_func = getattr(self, constants.COMPLETER_FUNC_PREFIX + command, None)

                if completer_func is None:
                    # There's no completer function, next see if the command uses argparse
                    func = self.cmd_func(command)
                    argparser = getattr(func, constants.CMD_ATTR_ARGPARSER, None)

                    if func is not None and argparser is not None:
                        cmd_set = self._cmd_to_command_sets[command] if command in self._cmd_to_command_sets else None
                        completer = ArgparseCompleter(argparser, self)
                        preserve_quotes = getattr(func, constants.CMD_ATTR_PRESERVE_QUOTES)

                        completer_func = functools.partial(completer.complete,
                                                           tokens=raw_tokens[1:] if preserve_quotes else tokens[1:],
                                                           cmd_set=cmd_set)
                    else:
                        completer_func = self.completedefault

            # Not a recognized macro or command
            else:
                # Check if this command should be run as a shell command
                if self.default_to_shell and command in utils.get_exes_in_path(command):
                    completer_func = self.path_complete
                else:
                    completer_func = self.completedefault

        # Otherwise we are completing the command token or performing custom completion
        else:
            completer = ArgparseCompleter(custom_settings.parser, self)
            completer_func = functools.partial(completer.complete,
                                               tokens=raw_tokens if custom_settings.preserve_quotes else tokens,
                                               cmd_set=None)

        # Text we need to remove from completions later
        text_to_remove = ''

        # Get the token being completed with any opening quote preserved
        raw_completion_token = raw_tokens[-1]

        # Check if the token being completed has an opening quote
        if raw_completion_token and raw_completion_token[0] in constants.QUOTES:

            # Since the token is still being completed, we know the opening quote is unclosed
            unclosed_quote = raw_completion_token[0]

            # readline still performs word breaks after a quote. Therefore something like quoted search
            # text with a space would have resulted in begidx pointing to the middle of the token we
            # we want to complete. Figure out where that token actually begins and save the beginning
            # portion of it that was not part of the text readline gave us. We will remove it from the
            # completions later since readline expects them to start with the original text.
            actual_begidx = line[:endidx].rfind(tokens[-1])

            if actual_begidx != begidx:
                text_to_remove = line[actual_begidx:begidx]

                # Adjust text and where it begins so the completer routines
                # get unbroken search text to complete on.
                text = text_to_remove + text
                begidx = actual_begidx

        # Attempt tab completion for redirection first, and if that isn't occurring,
        # call the completer function for the current command
        self.completion_matches = self._redirect_complete(text, line, begidx, endidx, completer_func)

        if self.completion_matches:

            # Eliminate duplicates
            self.completion_matches = utils.remove_duplicates(self.completion_matches)
            self.display_matches = utils.remove_duplicates(self.display_matches)

            if not self.display_matches:
                # Since self.display_matches is empty, set it to self.completion_matches
                # before we alter them. That way the suggestions will reflect how we parsed
                # the token being completed and not how readline did.
                import copy
                self.display_matches = copy.copy(self.completion_matches)

            # Check if we need to add an opening quote
            if not unclosed_quote:

                add_quote = False

                # This is the tab completion text that will appear on the command line.
                common_prefix = os.path.commonprefix(self.completion_matches)

                if self.matches_delimited:
                    # Check if any portion of the display matches appears in the tab completion
                    display_prefix = os.path.commonprefix(self.display_matches)

                    # For delimited matches, we check for a space in what appears before the display
                    # matches (common_prefix) as well as in the display matches themselves.
                    if ' ' in common_prefix or (display_prefix
                                                and any(' ' in match for match in self.display_matches)):
                        add_quote = True

                # If there is a tab completion and any match has a space, then add an opening quote
                elif common_prefix and any(' ' in match for match in self.completion_matches):
                    add_quote = True

                if add_quote:
                    # Figure out what kind of quote to add and save it as the unclosed_quote
                    if any('"' in match for match in self.completion_matches):
                        unclosed_quote = "'"
                    else:
                        unclosed_quote = '"'

                    self.completion_matches = [unclosed_quote + match for match in self.completion_matches]

            # Check if we need to remove text from the beginning of tab completions
            elif text_to_remove:
                self.completion_matches = [match.replace(text_to_remove, '', 1) for match in self.completion_matches]

            # If we have one result, then add a closing quote if needed and allowed
            if len(self.completion_matches) == 1 and self.allow_closing_quote and unclosed_quote:
                self.completion_matches[0] += unclosed_quote

    def complete(self, text: str, state: int,
                 custom_settings: Optional[utils.CustomCompletionSettings] = None) -> Optional[str]:
        """Override of cmd2's complete method which returns the next possible completion for 'text'

        This completer function is called by readline as complete(text, state), for state in 0, 1, 2, …,
        until it returns a non-string value. It should return the next possible completion starting with text.

        Since readline suppresses any exception raised in completer functions, they can be difficult to debug.
        Therefore this function wraps the actual tab completion logic and prints to stderr any exception that
        occurs before returning control to readline.

        :param text: the current word that user is typing
        :param state: non-negative integer
        :param custom_settings: used when not tab completing the main command line
        :return: the next possible completion for text or None
        """
        # noinspection PyBroadException
        try:
            if state == 0:
                self._reset_completion_defaults()

                # Check if we are completing a multiline command
                if self._at_continuation_prompt:
                    # lstrip and prepend the previously typed portion of this multiline command
                    lstripped_previous = self._multiline_in_progress.lstrip().replace(constants.LINE_FEED, ' ')
                    line = lstripped_previous + readline.get_line_buffer()

                    # Increment the indexes to account for the prepended text
                    begidx = len(lstripped_previous) + readline.get_begidx()
                    endidx = len(lstripped_previous) + readline.get_endidx()
                else:
                    # lstrip the original line
                    orig_line = readline.get_line_buffer()
                    line = orig_line.lstrip()
                    num_stripped = len(orig_line) - len(line)

                    # Calculate new indexes for the stripped line. If the cursor is at a position before the end of a
                    # line of spaces, then the following math could result in negative indexes. Enforce a max of 0.
                    begidx = max(readline.get_begidx() - num_stripped, 0)
                    endidx = max(readline.get_endidx() - num_stripped, 0)

                # Shortcuts are not word break characters when tab completing. Therefore shortcuts become part
                # of the text variable if there isn't a word break, like a space, after it. We need to remove it
                # from text and update the indexes. This only applies if we are at the beginning of the command line.
                shortcut_to_restore = ''
                if begidx == 0 and custom_settings is None:
                    for (shortcut, _) in self.statement_parser.shortcuts:
                        if text.startswith(shortcut):
                            # Save the shortcut to restore later
                            shortcut_to_restore = shortcut

                            # Adjust text and where it begins
                            text = text[len(shortcut_to_restore):]
                            begidx += len(shortcut_to_restore)
                            break
                    else:
                        # No shortcut was found. Complete the command token.
                        parser = DEFAULT_ARGUMENT_PARSER(add_help=False)
                        parser.add_argument('command', metavar="COMMAND", help="command, alias, or macro name",
                                            choices=self._get_commands_aliases_and_macros_for_completion())
                        custom_settings = utils.CustomCompletionSettings(parser)

                self._perform_completion(text, line, begidx, endidx, custom_settings)

                # Check if we need to restore a shortcut in the tab completions
                # so it doesn't get erased from the command line
                if shortcut_to_restore:
                    self.completion_matches = [shortcut_to_restore + match for match in self.completion_matches]

                # If we have one result and we are at the end of the line, then add a space if allowed
                if len(self.completion_matches) == 1 and endidx == len(line) and self.allow_appended_space:
                    self.completion_matches[0] += ' '

                # Sort matches if they haven't already been sorted
                if not self.matches_sorted:
                    self.completion_matches.sort(key=self.default_sort_key)
                    self.display_matches.sort(key=self.default_sort_key)
                    self.matches_sorted = True

            try:
                return self.completion_matches[state]
            except IndexError:
                return None

        except CompletionError as ex:
            # Don't print error and redraw the prompt unless the error has length
            err_str = str(ex)
            if err_str:
                if ex.apply_style:
                    err_str = ansi.style_error(err_str)
                ansi.style_aware_write(sys.stdout, '\n' + err_str + '\n')
                rl_force_redisplay()
            return None
        except Exception as e:
            # Insert a newline so the exception doesn't print in the middle of the command line being tab completed
            self.perror()
            self.pexcept(e)
            rl_force_redisplay()
            return None

    def in_script(self) -> bool:
        """Return whether a text script is running"""
        return self._current_script_dir is not None

    def in_pyscript(self) -> bool:
        """Return whether a pyscript is running"""
        return self._in_py

    @property
    def aliases(self) -> Dict[str, str]:
        """Read-only property to access the aliases stored in the StatementParser"""
        return self.statement_parser.aliases

    def get_names(self):
        """Return an alphabetized list of names comprising the attributes of the cmd2 class instance."""
        return dir(self)

    def get_all_commands(self) -> List[str]:
        """Return a list of all commands"""
        return [name[len(constants.COMMAND_FUNC_PREFIX):] for name in self.get_names()
                if name.startswith(constants.COMMAND_FUNC_PREFIX) and callable(getattr(self, name))]

    def get_visible_commands(self) -> List[str]:
        """Return a list of commands that have not been hidden or disabled"""
        return [command for command in self.get_all_commands()
                if command not in self.hidden_commands and command not in self.disabled_commands]

    def _get_alias_completion_items(self) -> List[CompletionItem]:
        """Return list of current alias names and values as CompletionItems"""
        return [CompletionItem(cur_key, self.aliases[cur_key]) for cur_key in self.aliases]

    def _get_macro_completion_items(self) -> List[CompletionItem]:
        """Return list of current macro names and values as CompletionItems"""
        return [CompletionItem(cur_key, self.macros[cur_key].value) for cur_key in self.macros]

    def _get_settable_completion_items(self) -> List[CompletionItem]:
        """Return list of current settable names and descriptions as CompletionItems"""
        return [CompletionItem(cur_key, self.settables[cur_key].description) for cur_key in self.settables]

    def _get_commands_aliases_and_macros_for_completion(self) -> List[str]:
        """Return a list of visible commands, aliases, and macros for tab completion"""
        visible_commands = set(self.get_visible_commands())
        alias_names = set(self.aliases)
        macro_names = set(self.macros)
        return list(visible_commands | alias_names | macro_names)

    def get_help_topics(self) -> List[str]:
        """Return a list of help topics"""
        all_topics = [name[len(constants.HELP_FUNC_PREFIX):] for name in self.get_names()
                      if name.startswith(constants.HELP_FUNC_PREFIX) and callable(getattr(self, name))]

        # Filter out hidden and disabled commands
        return [topic for topic in all_topics
                if topic not in self.hidden_commands and topic not in self.disabled_commands]

    # noinspection PyUnusedLocal
    def sigint_handler(self, signum: int, frame) -> None:
        """Signal handler for SIGINTs which typically come from Ctrl-C events.

        If you need custom SIGINT behavior, then override this function.

        :param signum: signal number
        :param frame: required param for signal handlers
        """
        if self._cur_pipe_proc_reader is not None:
            # Pass the SIGINT to the current pipe process
            self._cur_pipe_proc_reader.send_sigint()

        # Check if we are allowed to re-raise the KeyboardInterrupt
        if not self.sigint_protection:
            raise KeyboardInterrupt("Got a keyboard interrupt")

    def precmd(self, statement: Statement) -> Statement:
        """Hook method executed just before the command is executed by
        :meth:`~cmd2.Cmd.onecmd` and after adding it to history.

        :param statement: subclass of str which also contains the parsed input
        :return: a potentially modified version of the input Statement object

        See :meth:`~cmd2.Cmd.register_postparsing_hook` and
        :meth:`~cmd2.Cmd.register_precmd_hook` for more robust ways
        to run hooks before the command is executed. See
        :ref:`features/hooks:Postparsing Hooks` and
        :ref:`features/hooks:Precommand Hooks` for more information.
        """
        return statement

    def postcmd(self, stop: bool, statement: Statement) -> bool:
        """Hook method executed just after a command is executed by
        :meth:`~cmd2.Cmd.onecmd`.

        :param stop: return `True` to request the command loop terminate
        :param statement: subclass of str which also contains the parsed input

        See :meth:`~cmd2.Cmd.register_postcmd_hook` and :meth:`~cmd2.Cmd.register_cmdfinalization_hook` for more robust ways
        to run hooks after the command is executed. See
        :ref:`features/hooks:Postcommand Hooks` and
        :ref:`features/hooks:Command Finalization Hooks` for more information.
        """
        return stop

    def preloop(self):
        """Hook method executed once when the :meth:`~.cmd2.Cmd.cmdloop()`
        method is called.

        See :meth:`~cmd2.Cmd.register_preloop_hook` for a more robust way
        to run hooks before the command loop begins. See
        :ref:`features/hooks:Application Lifecycle Hooks` for more information.
        """
        pass

    def postloop(self):
        """Hook method executed once when the :meth:`~.cmd2.Cmd.cmdloop()`
        method is about to return.

        See :meth:`~cmd2.Cmd.register_postloop_hook` for a more robust way
        to run hooks after the command loop completes. See
        :ref:`features/hooks:Application Lifecycle Hooks` for more information.
        """
        pass

    def parseline(self, line: str) -> Tuple[str, str, str]:
        """Parse the line into a command name and a string containing the arguments.

        NOTE: This is an override of a parent class method.  It is only used by other parent class methods.

        Different from the parent class method, this ignores self.identchars.

        :param line: line read by readline
        :return: tuple containing (command, args, line)
        """
        statement = self.statement_parser.parse_command_only(line)
        return statement.command, statement.args, statement.command_and_args

    def onecmd_plus_hooks(self, line: str, *, add_to_history: bool = True,
                          raise_keyboard_interrupt: bool = False, py_bridge_call: bool = False) -> bool:
        """Top-level function called by cmdloop() to handle parsing a line and running the command and all of its hooks.

        :param line: command line to run
        :param add_to_history: If True, then add this command to history. Defaults to True.
        :param raise_keyboard_interrupt: if True, then KeyboardInterrupt exceptions will be raised if stop isn't already
                                         True. This is used when running commands in a loop to be able to stop the whole
                                         loop and not just the current command. Defaults to False.
        :param py_bridge_call: This should only ever be set to True by PyBridge to signify the beginning
                               of an app() call from Python. It is used to enable/disable the storage of the
                               command's stdout.
        :return: True if running of commands should stop
        """
        import datetime

        stop = False
        statement = None

        try:
            # Convert the line into a Statement
            statement = self._input_line_to_statement(line)

            # call the postparsing hooks
            data = plugin.PostparsingData(False, statement)
            for func in self._postparsing_hooks:
                data = func(data)
                if data.stop:
                    break

            # unpack the data object
            statement = data.statement
            stop = data.stop
            if stop:
                # we should not run the command, but
                # we need to run the finalization hooks
                raise EmptyStatement

            redir_saved_state = None  # type: Optional[utils.RedirectionSavedState]

            try:
                # Get sigint protection while we set up redirection
                with self.sigint_protection:
                    if py_bridge_call:
                        # Start saving command's stdout at this point
                        self.stdout.pause_storage = False

                    redir_saved_state = self._redirect_output(statement)

                timestart = datetime.datetime.now()

                # precommand hooks
                data = plugin.PrecommandData(statement)
                for func in self._precmd_hooks:
                    data = func(data)
                statement = data.statement

                # call precmd() for compatibility with cmd.Cmd
                statement = self.precmd(statement)

                # go run the command function
                stop = self.onecmd(statement, add_to_history=add_to_history)

                # postcommand hooks
                data = plugin.PostcommandData(stop, statement)
                for func in self._postcmd_hooks:
                    data = func(data)

                # retrieve the final value of stop, ignoring any statement modification from the hooks
                stop = data.stop

                # call postcmd() for compatibility with cmd.Cmd
                stop = self.postcmd(stop, statement)

                if self.timing:
                    self.pfeedback('Elapsed: {}'.format(datetime.datetime.now() - timestart))
            finally:
                # Get sigint protection while we restore stuff
                with self.sigint_protection:
                    if redir_saved_state is not None:
                        self._restore_output(statement, redir_saved_state)

                    if py_bridge_call:
                        # Stop saving command's stdout before command finalization hooks run
                        self.stdout.pause_storage = True
        except (SkipPostcommandHooks, EmptyStatement):
            # Don't do anything, but do allow command finalization hooks to run
            pass
        except Cmd2ShlexError as ex:
            self.perror("Invalid syntax: {}".format(ex))
        except RedirectionError as ex:
            self.perror(ex)
        except KeyboardInterrupt as ex:
            if raise_keyboard_interrupt and not stop:
                raise ex
        except SystemExit:
            stop = True
        except Exception as ex:
            self.pexcept(ex)
        finally:
            try:
                stop = self._run_cmdfinalization_hooks(stop, statement)
            except KeyboardInterrupt as ex:
                if raise_keyboard_interrupt and not stop:
                    raise ex
            except SystemExit:
                stop = True
            except Exception as ex:
                self.pexcept(ex)

        return stop

    def _run_cmdfinalization_hooks(self, stop: bool, statement: Optional[Statement]) -> bool:
        """Run the command finalization hooks"""
        with self.sigint_protection:
            if not sys.platform.startswith('win') and self.stdin.isatty():
                # Before the next command runs, fix any terminal problems like those
                # caused by certain binary characters having been printed to it.
                import subprocess
                proc = subprocess.Popen(['stty', 'sane'])
                proc.communicate()

        data = plugin.CommandFinalizationData(stop, statement)
        for func in self._cmdfinalization_hooks:
            data = func(data)
        # retrieve the final value of stop, ignoring any
        # modifications to the statement
        return data.stop

    def runcmds_plus_hooks(self, cmds: List[Union[HistoryItem, str]], *, add_to_history: bool = True,
                           stop_on_keyboard_interrupt: bool = True) -> bool:
        """
        Used when commands are being run in an automated fashion like text scripts or history replays.
        The prompt and command line for each command will be printed if echo is True.

        :param cmds: commands to run
        :param add_to_history: If True, then add these commands to history. Defaults to True.
        :param stop_on_keyboard_interrupt: stop command loop if Ctrl-C is pressed instead of just
                                           moving to the next command. Defaults to True.
        :return: True if running of commands should stop
        """
        for line in cmds:
            if isinstance(line, HistoryItem):
                line = line.raw

            if self.echo:
                self.poutput('{}{}'.format(self.prompt, line))

            try:
                if self.onecmd_plus_hooks(line, add_to_history=add_to_history,
                                          raise_keyboard_interrupt=stop_on_keyboard_interrupt):
                    return True
            except KeyboardInterrupt as e:
                if stop_on_keyboard_interrupt:
                    self.perror(e)
                    break

        return False

    def _complete_statement(self, line: str) -> Statement:
        """Keep accepting lines of input until the command is complete.

        There is some pretty hacky code here to handle some quirks of
        self._read_command_line(). It returns a literal 'eof' if the input
        pipe runs out. We can't refactor it because we need to retain
        backwards compatibility with the standard library version of cmd.

        :param line: the line being parsed
        :return: the completed Statement
        :raises: Cmd2ShlexError if a shlex error occurs (e.g. No closing quotation)
        :raises: EmptyStatement when the resulting Statement is blank
        """
        while True:
            try:
                statement = self.statement_parser.parse(line)
                if statement.multiline_command and statement.terminator:
                    # we have a completed multiline command, we are done
                    break
                if not statement.multiline_command:
                    # it's not a multiline command, but we parsed it ok
                    # so we are done
                    break
            except Cmd2ShlexError:
                # we have unclosed quotation marks, lets parse only the command
                # and see if it's a multiline
                statement = self.statement_parser.parse_command_only(line)
                if not statement.multiline_command:
                    # not a multiline command, so raise the exception
                    raise

            # if we get here we must have:
            #   - a multiline command with no terminator
            #   - a multiline command with unclosed quotation marks
            try:
                self._at_continuation_prompt = True

                # Save the command line up to this point for tab completion
                self._multiline_in_progress = line + '\n'

                nextline = self._read_command_line(self.continuation_prompt)
                if nextline == 'eof':
                    # they entered either a blank line, or we hit an EOF
                    # for some other reason. Turn the literal 'eof'
                    # into a blank line, which serves as a command
                    # terminator
                    nextline = '\n'
                    self.poutput(nextline)
                line = '{}{}'.format(self._multiline_in_progress, nextline)
            except KeyboardInterrupt as ex:
                if self.quit_on_sigint:
                    raise ex
                else:
                    self.poutput('^C')
                    statement = self.statement_parser.parse('')
                    break
            finally:
                self._at_continuation_prompt = False

        if not statement.command:
            raise EmptyStatement
        return statement

    def _input_line_to_statement(self, line: str) -> Statement:
        """
        Parse the user's input line and convert it to a Statement, ensuring that all macros are also resolved

        :param line: the line being parsed
        :return: parsed command line as a Statement
        :raises: Cmd2ShlexError if a shlex error occurs (e.g. No closing quotation)
        :raises: EmptyStatement when the resulting Statement is blank
        """
        used_macros = []
        orig_line = None

        # Continue until all macros are resolved
        while True:
            # Make sure all input has been read and convert it to a Statement
            statement = self._complete_statement(line)

            # Save the fully entered line if this is the first loop iteration
            if orig_line is None:
                orig_line = statement.raw

            # Check if this command matches a macro and wasn't already processed to avoid an infinite loop
            if statement.command in self.macros.keys() and statement.command not in used_macros:
                used_macros.append(statement.command)
                line = self._resolve_macro(statement)
                if line is None:
                    raise EmptyStatement
            else:
                break

        # This will be true when a macro was used
        if orig_line != statement.raw:
            # Build a Statement that contains the resolved macro line
            # but the originally typed line for its raw member.
            statement = Statement(statement.args,
                                  raw=orig_line,
                                  command=statement.command,
                                  arg_list=statement.arg_list,
                                  multiline_command=statement.multiline_command,
                                  terminator=statement.terminator,
                                  suffix=statement.suffix,
                                  pipe_to=statement.pipe_to,
                                  output=statement.output,
                                  output_to=statement.output_to)
        return statement

    def _resolve_macro(self, statement: Statement) -> Optional[str]:
        """
        Resolve a macro and return the resulting string

        :param statement: the parsed statement from the command line
        :return: the resolved macro or None on error
        """
        if statement.command not in self.macros.keys():
            raise KeyError('{} is not a macro'.format(statement.command))

        macro = self.macros[statement.command]

        # Make sure enough arguments were passed in
        if len(statement.arg_list) < macro.minimum_arg_count:
            self.perror(
                "The macro '{}' expects at least {} argument(s)".format(
                    statement.command,
                    macro.minimum_arg_count
                )
            )
            return None

        # Resolve the arguments in reverse and read their values from statement.argv since those
        # are unquoted. Macro args should have been quoted when the macro was created.
        resolved = macro.value
        reverse_arg_list = sorted(macro.arg_list, key=lambda ma: ma.start_index, reverse=True)

        for arg in reverse_arg_list:
            if arg.is_escaped:
                to_replace = '{{' + arg.number_str + '}}'
                replacement = '{' + arg.number_str + '}'
            else:
                to_replace = '{' + arg.number_str + '}'
                replacement = statement.argv[int(arg.number_str)]

            parts = resolved.rsplit(to_replace, maxsplit=1)
            resolved = parts[0] + replacement + parts[1]

        # Append extra arguments and use statement.arg_list since these arguments need their quotes preserved
        for arg in statement.arg_list[macro.minimum_arg_count:]:
            resolved += ' ' + arg

        # Restore any terminator, suffix, redirection, etc.
        return resolved + statement.post_command

    def _redirect_output(self, statement: Statement) -> utils.RedirectionSavedState:
        """Set up a command's output redirection for >, >>, and |.

        :param statement: a parsed statement from the user
        :return: A bool telling if an error occurred and a utils.RedirectionSavedState object
        :raises: RedirectionError if an error occurs trying to pipe or redirect
        """
        import io
        import subprocess

        # Initialize the redirection saved state
        redir_saved_state = utils.RedirectionSavedState(self.stdout, sys.stdout,
                                                        self._cur_pipe_proc_reader, self._redirecting)

        # The ProcReader for this command
        cmd_pipe_proc_reader = None  # type: Optional[utils.ProcReader]

        if not self.allow_redirection:
            # Don't return since we set some state variables at the end of the function
            pass

        elif statement.pipe_to:
            # Create a pipe with read and write sides
            read_fd, write_fd = os.pipe()

            # Open each side of the pipe
            subproc_stdin = io.open(read_fd, 'r')
            new_stdout = io.open(write_fd, 'w')

            # Create pipe process in a separate group to isolate our signals from it. If a Ctrl-C event occurs,
            # our sigint handler will forward it only to the most recent pipe process. This makes sure pipe
            # processes close in the right order (most recent first).
            kwargs = dict()
            if sys.platform == 'win32':
                kwargs['creationflags'] = subprocess.CREATE_NEW_PROCESS_GROUP
            else:
                kwargs['start_new_session'] = True

            # For any stream that is a StdSim, we will use a pipe so we can capture its output
            proc = subprocess.Popen(statement.pipe_to,
                                    stdin=subproc_stdin,
                                    stdout=subprocess.PIPE if isinstance(self.stdout, utils.StdSim) else self.stdout,
                                    stderr=subprocess.PIPE if isinstance(sys.stderr, utils.StdSim) else sys.stderr,
                                    shell=True,
                                    **kwargs)

            # Popen was called with shell=True so the user can chain pipe commands and redirect their output
            # like: !ls -l | grep user | wc -l > out.txt. But this makes it difficult to know if the pipe process
            # started OK, since the shell itself always starts. Therefore, we will wait a short time and check
            # if the pipe process is still running.
            try:
                proc.wait(0.2)
            except subprocess.TimeoutExpired:
                pass

            # Check if the pipe process already exited
            if proc.returncode is not None:
                subproc_stdin.close()
                new_stdout.close()
                raise RedirectionError(
                    'Pipe process exited with code {} before command could run'.format(proc.returncode))
            else:
                redir_saved_state.redirecting = True
                cmd_pipe_proc_reader = utils.ProcReader(proc, self.stdout, sys.stderr)
                sys.stdout = self.stdout = new_stdout

        elif statement.output:
            import tempfile
            if (not statement.output_to) and (not self._can_clip):
                raise RedirectionError(
                    "Cannot redirect to paste buffer; missing 'pyperclip' and/or pyperclip dependencies")

            # Redirecting to a file
            elif statement.output_to:
                # statement.output can only contain REDIRECTION_APPEND or REDIRECTION_OUTPUT
                mode = 'a' if statement.output == constants.REDIRECTION_APPEND else 'w'
                try:
                    # Use line buffering
                    new_stdout = open(utils.strip_quotes(statement.output_to), mode=mode, buffering=1)
                except OSError as ex:
                    raise RedirectionError('Failed to redirect because - {}'.format(ex))

                redir_saved_state.redirecting = True
                sys.stdout = self.stdout = new_stdout

            # Redirecting to a paste buffer
            else:
                new_stdout = tempfile.TemporaryFile(mode="w+")
                redir_saved_state.redirecting = True
                sys.stdout = self.stdout = new_stdout

                if statement.output == constants.REDIRECTION_APPEND:
                    self.stdout.write(get_paste_buffer())
                    self.stdout.flush()

        # These are updated regardless of whether the command redirected
        self._cur_pipe_proc_reader = cmd_pipe_proc_reader
        self._redirecting = redir_saved_state.redirecting

        return redir_saved_state

    def _restore_output(self, statement: Statement, saved_redir_state: utils.RedirectionSavedState) -> None:
        """Handles restoring state after output redirection

        :param statement: Statement object which contains the parsed input from the user
        :param saved_redir_state: contains information needed to restore state data
        """
        if saved_redir_state.redirecting:
            # If we redirected output to the clipboard
            if statement.output and not statement.output_to:
                self.stdout.seek(0)
                write_to_paste_buffer(self.stdout.read())

            try:
                # Close the file or pipe that stdout was redirected to
                self.stdout.close()
            except BrokenPipeError:
                pass

            # Restore the stdout values
            self.stdout = saved_redir_state.saved_self_stdout
            sys.stdout = saved_redir_state.saved_sys_stdout

            # Check if we need to wait for the process being piped to
            if self._cur_pipe_proc_reader is not None:
                self._cur_pipe_proc_reader.wait()

        # These are restored regardless of whether the command redirected
        self._cur_pipe_proc_reader = saved_redir_state.saved_pipe_proc_reader
        self._redirecting = saved_redir_state.saved_redirecting

    def cmd_func(self, command: str) -> Optional[Callable]:
        """
        Get the function for a command

        :param command: the name of the command

        :Example:

        >>> helpfunc = self.cmd_func('help')

        helpfunc now contains a reference to the ``do_help`` method
        """
        func_name = self._cmd_func_name(command)
        if func_name:
            return getattr(self, func_name)

    def _cmd_func_name(self, command: str) -> str:
        """Get the method name associated with a given command.

        :param command: command to look up method name which implements it
        :return: method name which implements the given command
        """
        target = constants.COMMAND_FUNC_PREFIX + command
        return target if callable(getattr(self, target, None)) else ''

    # noinspection PyMethodOverriding
    def onecmd(self, statement: Union[Statement, str], *, add_to_history: bool = True) -> bool:
        """ This executes the actual do_* method for a command.

        If the command provided doesn't exist, then it executes default() instead.

        :param statement: intended to be a Statement instance parsed command from the input stream, alternative
                          acceptance of a str is present only for backward compatibility with cmd
        :param add_to_history: If True, then add this command to history. Defaults to True.
        :return: a flag indicating whether the interpretation of commands should stop
        """
        # For backwards compatibility with cmd, allow a str to be passed in
        if not isinstance(statement, Statement):
            statement = self._input_line_to_statement(statement)

        func = self.cmd_func(statement.command)
        if func:
            # Check to see if this command should be stored in history
            if statement.command not in self.exclude_from_history and \
                    statement.command not in self.disabled_commands and add_to_history:
                self.history.append(statement)

            stop = func(statement)

        else:
            stop = self.default(statement)

        if stop is None:
            stop = False

        return stop

    def default(self, statement: Statement) -> Optional[bool]:
        """Executed when the command given isn't a recognized command implemented by a do_* method.

        :param statement: Statement object with parsed input
        """
        if self.default_to_shell:
            if 'shell' not in self.exclude_from_history:
                self.history.append(statement)

            # noinspection PyTypeChecker
            return self.do_shell(statement.command_and_args)
        else:
            err_msg = self.default_error.format(statement.command)

            # Set apply_style to False so default_error's style is not overridden
            self.perror(err_msg, apply_style=False)

    def read_input(self, prompt: str, *,
                   history: Optional[List[str]] = None,
                   completion_mode: utils.CompletionMode = utils.CompletionMode.NONE,
                   preserve_quotes: bool = False,
                   choices: Iterable = None,
                   choices_provider: Optional[Callable] = None,
                   completer: Optional[Callable] = None,
                   parser: Optional[argparse.ArgumentParser] = None) -> str:
        """
        Read input from appropriate stdin value. Also supports tab completion and up-arrow history while
        input is being entered.

        :param prompt: prompt to display to user
        :param history: optional list of strings to use for up-arrow history. If completion_mode is
                        CompletionMode.COMMANDS and this is None, then cmd2's command list history will
                        be used. The passed in history will not be edited. It is the caller's responsibility
                        to add the returned input to history if desired. Defaults to None.
        :param completion_mode: tells what type of tab completion to support. Tab completion only works when
                                self.use_rawinput is True and sys.stdin is a terminal. Defaults to
                                CompletionMode.NONE.

        The following optional settings apply when completion_mode is CompletionMode.CUSTOM:

        :param preserve_quotes: if True, then quoted tokens will keep their quotes when processed by
                                ArgparseCompleter. This is helpful in cases when you're tab completing
                                flag-like tokens (e.g. -o, --option) and you don't want them to be
                                treated as argparse flags when quoted. Set this to True if you plan
                                on passing the string to argparse with the tokens still quoted.

        A maximum of one of these should be provided:

        :param choices: iterable of accepted values for single argument
        :param choices_provider: function that provides choices for single argument
        :param completer: tab completion function that provides choices for single argument
        :param parser: an argument parser which supports the tab completion of multiple arguments

        :return: the line read from stdin with all trailing new lines removed
        :raises: any exceptions raised by input() and stdin.readline()
        """
        readline_configured = False
        saved_completer = None  # type: Optional[Callable]
        saved_history = None  # type: Optional[List[str]]

        def configure_readline():
            """Configure readline tab completion and history"""
            nonlocal readline_configured
            nonlocal saved_completer
            nonlocal saved_history
            nonlocal parser

            if readline_configured:  # pragma: no cover
                return

            # Configure tab completion
            if self._completion_supported():
                saved_completer = readline.get_completer()

                # Disable completion
                if completion_mode == utils.CompletionMode.NONE:
                    # noinspection PyUnusedLocal
                    def complete_none(text: str, state: int):  # pragma: no cover
                        return None
                    complete_func = complete_none

                # Complete commands
                elif completion_mode == utils.CompletionMode.COMMANDS:
                    complete_func = self.complete

                # Set custom completion settings
                else:
                    if parser is None:
                        parser = DEFAULT_ARGUMENT_PARSER(add_help=False)
                        parser.add_argument('arg', suppress_tab_hint=True, choices=choices,
                                            choices_provider=choices_provider, completer=completer)

                    custom_settings = utils.CustomCompletionSettings(parser, preserve_quotes=preserve_quotes)
                    complete_func = functools.partial(self.complete, custom_settings=custom_settings)

                readline.set_completer(complete_func)

            # Overwrite history if not completing commands or new history was provided
            if completion_mode != utils.CompletionMode.COMMANDS or history is not None:
                saved_history = []
                for i in range(1, readline.get_current_history_length() + 1):
                    # noinspection PyArgumentList
                    saved_history.append(readline.get_history_item(i))

                readline.clear_history()
                if history is not None:
                    for item in history:
                        readline.add_history(item)

            readline_configured = True

        def restore_readline():
            """Restore readline tab completion and history"""
            nonlocal readline_configured
            if not readline_configured:  # pragma: no cover
                return

            if self._completion_supported():
                readline.set_completer(saved_completer)

            if saved_history is not None:
                readline.clear_history()
                for item in saved_history:
                    readline.add_history(item)

            readline_configured = False

        # Check we are reading from sys.stdin
        if self.use_rawinput:
            if sys.stdin.isatty():
                try:
                    # Deal with the vagaries of readline and ANSI escape codes
                    safe_prompt = rl_make_safe_prompt(prompt)

                    with self.sigint_protection:
                        configure_readline()
                    line = input(safe_prompt)
                finally:
                    with self.sigint_protection:
                        restore_readline()
            else:
                line = input()
                if self.echo:
                    sys.stdout.write('{}{}\n'.format(prompt, line))

        # Otherwise read from self.stdin
        else:
            if self.stdin.isatty():
                # on a tty, print the prompt first, then read the line
                self.poutput(prompt, end='')
                self.stdout.flush()
                line = self.stdin.readline()
                if len(line) == 0:
                    line = 'eof'
            else:
                # we are reading from a pipe, read the line to see if there is
                # anything there, if so, then decide whether to print the
                # prompt or not
                line = self.stdin.readline()
                if len(line):
                    # we read something, output the prompt and the something
                    if self.echo:
                        self.poutput('{}{}'.format(prompt, line))
                else:
                    line = 'eof'

        return line.rstrip('\r\n')

    def _read_command_line(self, prompt: str) -> str:
        """
        Read command line from appropriate stdin

        :param prompt: prompt to display to user
        :return: command line text of 'eof' if an EOFError was caught
        :raises: whatever exceptions are raised by input() except for EOFError
        """
        try:
            # Wrap in try since terminal_lock may not be locked
            try:
                # Command line is about to be drawn. Allow asynchronous changes to the terminal.
                self.terminal_lock.release()
            except RuntimeError:
                pass
            return self.read_input(prompt, completion_mode=utils.CompletionMode.COMMANDS)
        except EOFError:
            return 'eof'
        finally:
            # Command line is gone. Do not allow asynchronous changes to the terminal.
            self.terminal_lock.acquire()

    def _set_up_cmd2_readline(self) -> _SavedReadlineSettings:
        """
        Called at beginning of command loop to set up readline with cmd2-specific settings

        :return: Class containing saved readline settings
        """
        readline_settings = _SavedReadlineSettings()

        if self._completion_supported():

            # Set up readline for our tab completion needs
            if rl_type == RlType.GNU:
                # Set GNU readline's rl_basic_quote_characters to NULL so it won't automatically add a closing quote
                # We don't need to worry about setting rl_completion_suppress_quote since we never declared
                # rl_completer_quote_characters.
                readline_settings.basic_quotes = ctypes.cast(rl_basic_quote_characters, ctypes.c_void_p).value
                rl_basic_quote_characters.value = None

            readline_settings.completer = readline.get_completer()
            readline.set_completer(self.complete)

            # Set the readline word delimiters for completion
            completer_delims = " \t\n"
            completer_delims += ''.join(constants.QUOTES)
            completer_delims += ''.join(constants.REDIRECTION_CHARS)
            completer_delims += ''.join(self.statement_parser.terminators)

            readline_settings.delims = readline.get_completer_delims()
            readline.set_completer_delims(completer_delims)

            # Enable tab completion
            readline.parse_and_bind(self.completekey + ": complete")

        return readline_settings

    def _restore_readline(self, readline_settings: _SavedReadlineSettings):
        """
        Called at end of command loop to restore saved readline settings

        :param readline_settings: the readline settings to restore
        """
        if self._completion_supported():

            # Restore what we changed in readline
            readline.set_completer(readline_settings.completer)
            readline.set_completer_delims(readline_settings.delims)

            if rl_type == RlType.GNU:
                readline.set_completion_display_matches_hook(None)
                rl_basic_quote_characters.value = readline_settings.basic_quotes
            elif rl_type == RlType.PYREADLINE:
                # noinspection PyUnresolvedReferences
                readline.rl.mode._display_completions = orig_pyreadline_display

    def _cmdloop(self) -> None:
        """Repeatedly issue a prompt, accept input, parse an initial prefix
        off the received input, and dispatch to action methods, passing them
        the remainder of the line as argument.

        This serves the same role as cmd.cmdloop().
        """
        saved_readline_settings = None

        try:
            # Get sigint protection while we set up readline for cmd2
            with self.sigint_protection:
                saved_readline_settings = self._set_up_cmd2_readline()

            # Run startup commands
            stop = self.runcmds_plus_hooks(self._startup_commands)
            self._startup_commands.clear()

            while not stop:
                # Get commands from user
                try:
                    line = self._read_command_line(self.prompt)
                except KeyboardInterrupt as ex:
                    if self.quit_on_sigint:
                        raise ex
                    else:
                        self.poutput('^C')
                        line = ''

                # Run the command along with all associated pre and post hooks
                stop = self.onecmd_plus_hooks(line)
        finally:
            # Get sigint protection while we restore readline settings
            with self.sigint_protection:
                if saved_readline_settings is not None:
                    self._restore_readline(saved_readline_settings)

    #############################################################
    # Parsers and functions for alias command and subcommands
    #############################################################

    # Top-level parser for alias
    alias_description = ("Manage aliases\n"
                         "\n"
                         "An alias is a command that enables replacement of a word by another string.")
    alias_epilog = ("See also:\n"
                    "  macro")
    alias_parser = DEFAULT_ARGUMENT_PARSER(description=alias_description, epilog=alias_epilog)
    alias_subparsers = alias_parser.add_subparsers(dest='subcommand', metavar='SUBCOMMAND')
    alias_subparsers.required = True

    # Preserve quotes since we are passing strings to other commands
    @with_argparser(alias_parser, preserve_quotes=True)
    def do_alias(self, args: argparse.Namespace) -> None:
        """Manage aliases"""
        # Call handler for whatever subcommand was selected
        handler = args.cmd2_handler.get()
        handler(args)

    # alias -> create
    alias_create_description = "Create or overwrite an alias"

    alias_create_epilog = ("Notes:\n"
                           "  If you want to use redirection, pipes, or terminators in the value of the\n"
                           "  alias, then quote them.\n"
                           "\n"
                           "  Since aliases are resolved during parsing, tab completion will function as\n"
                           "  it would for the actual command the alias resolves to.\n"
                           "\n"
                           "Examples:\n"
                           "  alias create ls !ls -lF\n"
                           "  alias create show_log !cat \"log file.txt\"\n"
                           "  alias create save_results print_results \">\" out.txt\n")

    alias_create_parser = DEFAULT_ARGUMENT_PARSER(description=alias_create_description, epilog=alias_create_epilog)
    alias_create_parser.add_argument('-s', '--silent', action='store_true',
                                     help='do not print message confirming alias was created or\n'
                                          'overwritten')
    alias_create_parser.add_argument('name', help='name of this alias')
    alias_create_parser.add_argument('command', help='what the alias resolves to',
                                     choices_provider=_get_commands_aliases_and_macros_for_completion)
    alias_create_parser.add_argument('command_args', nargs=argparse.REMAINDER, help='arguments to pass to command',
                                     completer=path_complete)

    @as_subcommand_to('alias', 'create', alias_create_parser, help=alias_create_description.lower())
    def _alias_create(self, args: argparse.Namespace) -> None:
        """Create or overwrite an alias"""
        # Validate the alias name
        valid, errmsg = self.statement_parser.is_valid_command(args.name)
        if not valid:
            self.perror("Invalid alias name: {}".format(errmsg))
            return

        if args.name in self.get_all_commands():
            self.perror("Alias cannot have the same name as a command")
            return

        if args.name in self.macros:
            self.perror("Alias cannot have the same name as a macro")
            return

        # Unquote redirection and terminator tokens
        tokens_to_unquote = constants.REDIRECTION_TOKENS
        tokens_to_unquote.extend(self.statement_parser.terminators)
        utils.unquote_specific_tokens(args.command_args, tokens_to_unquote)

        # Build the alias value string
        value = args.command
        if args.command_args:
            value += ' ' + ' '.join(args.command_args)

        # Set the alias
        if not args.silent:
            result = "overwritten" if args.name in self.aliases else "created"
            self.poutput("Alias '{}' {}".format(args.name, result))

        self.aliases[args.name] = value

    # alias -> delete
    alias_delete_help = "delete aliases"
    alias_delete_description = "Delete specified aliases or all aliases if --all is used"

    alias_delete_parser = DEFAULT_ARGUMENT_PARSER(description=alias_delete_description)
    alias_delete_parser.add_argument('-a', '--all', action='store_true', help="delete all aliases")
    alias_delete_parser.add_argument('names', nargs=argparse.ZERO_OR_MORE, help='alias(es) to delete',
<<<<<<< HEAD
                                     choices_provider=_get_alias_completion_items, descriptive_header='Value')
    alias_delete_parser.add_argument('-a', '--all', action='store_true', help="delete all aliases")
=======
                                     choices_method=_get_alias_completion_items, descriptive_header='Value')
>>>>>>> d348f09c

    @as_subcommand_to('alias', 'delete', alias_delete_parser, help=alias_delete_help)
    def _alias_delete(self, args: argparse.Namespace) -> None:
        """Delete aliases"""
        if args.all:
            self.aliases.clear()
            self.poutput("All aliases deleted")
        elif not args.names:
            self.perror("Either --all or alias name(s) must be specified")
        else:
            for cur_name in utils.remove_duplicates(args.names):
                if cur_name in self.aliases:
                    del self.aliases[cur_name]
                    self.poutput("Alias '{}' deleted".format(cur_name))
                else:
                    self.perror("Alias '{}' does not exist".format(cur_name))

    # alias -> list
    alias_list_help = "list aliases"
    alias_list_description = ("List specified aliases in a reusable form that can be saved to a startup\n"
                              "script to preserve aliases across sessions\n"
                              "\n"
                              "Without arguments, all aliases will be listed.")

    alias_list_parser = DEFAULT_ARGUMENT_PARSER(description=alias_list_description)
    alias_list_parser.add_argument('-w', '--with_silent', action='store_true',
                                   help="include --silent flag with listed aliases\n"
                                        "Use this option when saving to a startup script that\n"
                                        "should silently create aliases.")
    alias_list_parser.add_argument('names', nargs=argparse.ZERO_OR_MORE, help='alias(es) to list',
                                   choices_provider=_get_alias_completion_items, descriptive_header='Value')

    @as_subcommand_to('alias', 'list', alias_list_parser, help=alias_delete_help)
    def _alias_list(self, args: argparse.Namespace) -> None:
        """List some or all aliases"""
        create_cmd = "alias create"
        if args.with_silent:
            create_cmd += " --silent"

        if args.names:
            for cur_name in utils.remove_duplicates(args.names):
                if cur_name in self.aliases:
                    self.poutput("{} {} {}".format(create_cmd, cur_name, self.aliases[cur_name]))
                else:
                    self.perror("Alias '{}' not found".format(cur_name))
        else:
            for cur_alias in sorted(self.aliases, key=self.default_sort_key):
                self.poutput("{} {} {}".format(create_cmd, cur_alias, self.aliases[cur_alias]))

    #############################################################
    # Parsers and functions for macro command and subcommands
    #############################################################

    # Top-level parser for macro
    macro_description = ("Manage macros\n"
                         "\n"
                         "A macro is similar to an alias, but it can contain argument placeholders.")
    macro_epilog = ("See also:\n"
                    "  alias")
    macro_parser = DEFAULT_ARGUMENT_PARSER(description=macro_description, epilog=macro_epilog)
    macro_subparsers = macro_parser.add_subparsers(dest='subcommand', metavar='SUBCOMMAND')
    macro_subparsers.required = True

    # Preserve quotes since we are passing strings to other commands
    @with_argparser(macro_parser, preserve_quotes=True)
    def do_macro(self, args: argparse.Namespace) -> None:
        """Manage macros"""
        # Call handler for whatever subcommand was selected
        handler = args.cmd2_handler.get()
        handler(args)

    # macro -> create
    macro_create_help = "create or overwrite a macro"
    macro_create_description = "Create or overwrite a macro"

    macro_create_epilog = ("A macro is similar to an alias, but it can contain argument placeholders.\n"
                           "Arguments are expressed when creating a macro using {#} notation where {1}\n"
                           "means the first argument.\n"
                           "\n"
                           "The following creates a macro called my_macro that expects two arguments:\n"
                           "\n"
                           "  macro create my_macro make_dinner --meat {1} --veggie {2}\n"
                           "\n"
                           "When the macro is called, the provided arguments are resolved and the\n"
                           "assembled command is run. For example:\n"
                           "\n"
                           "  my_macro beef broccoli ---> make_dinner --meat beef --veggie broccoli\n"
                           "\n"
                           "Notes:\n"
                           "  To use the literal string {1} in your command, escape it this way: {{1}}.\n"
                           "\n"
                           "  Extra arguments passed to a macro are appended to resolved command.\n"
                           "\n"
                           "  An argument number can be repeated in a macro. In the following example the\n"
                           "  first argument will populate both {1} instances.\n"
                           "\n"
                           "    macro create ft file_taxes -p {1} -q {2} -r {1}\n"
                           "\n"
                           "  To quote an argument in the resolved command, quote it during creation.\n"
                           "\n"
                           "    macro create backup !cp \"{1}\" \"{1}.orig\"\n"
                           "\n"
                           "  If you want to use redirection, pipes, or terminators in the value of the\n"
                           "  macro, then quote them.\n"
                           "\n"
                           "    macro create show_results print_results -type {1} \"|\" less\n"
                           "\n"
                           "  Because macros do not resolve until after hitting Enter, tab completion\n"
                           "  will only complete paths while typing a macro.")

    macro_create_parser = DEFAULT_ARGUMENT_PARSER(description=macro_create_description, epilog=macro_create_epilog)
    macro_create_parser.add_argument('-s', '--silent', action='store_true',
                                     help='do not print message confirming macro was created or\n'
                                          'overwritten')
    macro_create_parser.add_argument('name', help='name of this macro')
    macro_create_parser.add_argument('command', help='what the macro resolves to',
                                     choices_provider=_get_commands_aliases_and_macros_for_completion)
    macro_create_parser.add_argument('command_args', nargs=argparse.REMAINDER,
                                     help='arguments to pass to command', completer=path_complete)

    @as_subcommand_to('macro', 'create', macro_create_parser, help=macro_create_help)
    def _macro_create(self, args: argparse.Namespace) -> None:
        """Create or overwrite a macro"""
        # Validate the macro name
        valid, errmsg = self.statement_parser.is_valid_command(args.name)
        if not valid:
            self.perror("Invalid macro name: {}".format(errmsg))
            return

        if args.name in self.get_all_commands():
            self.perror("Macro cannot have the same name as a command")
            return

        if args.name in self.aliases:
            self.perror("Macro cannot have the same name as an alias")
            return

        # Unquote redirection and terminator tokens
        tokens_to_unquote = constants.REDIRECTION_TOKENS
        tokens_to_unquote.extend(self.statement_parser.terminators)
        utils.unquote_specific_tokens(args.command_args, tokens_to_unquote)

        # Build the macro value string
        value = args.command
        if args.command_args:
            value += ' ' + ' '.join(args.command_args)

        # Find all normal arguments
        arg_list = []
        normal_matches = re.finditer(MacroArg.macro_normal_arg_pattern, value)
        max_arg_num = 0
        arg_nums = set()

        while True:
            try:
                cur_match = normal_matches.__next__()

                # Get the number string between the braces
                cur_num_str = (re.findall(MacroArg.digit_pattern, cur_match.group())[0])
                cur_num = int(cur_num_str)
                if cur_num < 1:
                    self.perror("Argument numbers must be greater than 0")
                    return

                arg_nums.add(cur_num)
                if cur_num > max_arg_num:
                    max_arg_num = cur_num

                arg_list.append(MacroArg(start_index=cur_match.start(), number_str=cur_num_str, is_escaped=False))

            except StopIteration:
                break

        # Make sure the argument numbers are continuous
        if len(arg_nums) != max_arg_num:
            self.perror(
                "Not all numbers between 1 and {} are present "
                "in the argument placeholders".format(max_arg_num))
            return

        # Find all escaped arguments
        escaped_matches = re.finditer(MacroArg.macro_escaped_arg_pattern, value)

        while True:
            try:
                cur_match = escaped_matches.__next__()

                # Get the number string between the braces
                cur_num_str = re.findall(MacroArg.digit_pattern, cur_match.group())[0]

                arg_list.append(MacroArg(start_index=cur_match.start(), number_str=cur_num_str, is_escaped=True))
            except StopIteration:
                break

        # Set the macro
        if not args.silent:
            result = "overwritten" if args.name in self.macros else "created"
            self.poutput("Macro '{}' {}".format(args.name, result))

        self.macros[args.name] = Macro(name=args.name, value=value, minimum_arg_count=max_arg_num, arg_list=arg_list)

    # macro -> delete
    macro_delete_help = "delete macros"
    macro_delete_description = "Delete specified macros or all macros if --all is used"
    macro_delete_parser = DEFAULT_ARGUMENT_PARSER(description=macro_delete_description)
    macro_delete_parser.add_argument('-a', '--all', action='store_true', help="delete all macros")
    macro_delete_parser.add_argument('names', nargs=argparse.ZERO_OR_MORE, help='macro(s) to delete',
<<<<<<< HEAD
                                     choices_provider=_get_macro_completion_items, descriptive_header='Value')
    macro_delete_parser.add_argument('-a', '--all', action='store_true', help="delete all macros")
=======
                                     choices_method=_get_macro_completion_items, descriptive_header='Value')
>>>>>>> d348f09c

    @as_subcommand_to('macro', 'delete', macro_delete_parser, help=macro_delete_help)
    def _macro_delete(self, args: argparse.Namespace) -> None:
        """Delete macros"""
        if args.all:
            self.macros.clear()
            self.poutput("All macros deleted")
        elif not args.names:
            self.perror("Either --all or macro name(s) must be specified")
        else:
            for cur_name in utils.remove_duplicates(args.names):
                if cur_name in self.macros:
                    del self.macros[cur_name]
                    self.poutput("Macro '{}' deleted".format(cur_name))
                else:
                    self.perror("Macro '{}' does not exist".format(cur_name))

    # macro -> list
    macro_list_help = "list macros"
    macro_list_description = ("List specified macros in a reusable form that can be saved to a startup script\n"
                              "to preserve macros across sessions\n"
                              "\n"
                              "Without arguments, all macros will be listed.")

    macro_list_parser = DEFAULT_ARGUMENT_PARSER(description=macro_list_description)
    macro_list_parser.add_argument('-w', '--with_silent', action='store_true',
                                   help="include --silent flag with listed macros\n"
                                        "Use this option when saving to a startup script that\n"
                                        "should silently create macros.")
    macro_list_parser.add_argument('names', nargs=argparse.ZERO_OR_MORE, help='macro(s) to list',
                                   choices_provider=_get_macro_completion_items, descriptive_header='Value')

    @as_subcommand_to('macro', 'list', macro_list_parser, help=macro_list_help)
    def _macro_list(self, args: argparse.Namespace) -> None:
        """List some or all macros"""
        create_cmd = "macro create"
        if args.with_silent:
            create_cmd += " --silent"

        if args.names:
            for cur_name in utils.remove_duplicates(args.names):
                if cur_name in self.macros:
                    self.poutput("{} {} {}".format(create_cmd, cur_name, self.macros[cur_name].value))
                else:
                    self.perror("Macro '{}' not found".format(cur_name))
        else:
            for cur_macro in sorted(self.macros, key=self.default_sort_key):
                self.poutput("{} {} {}".format(create_cmd, cur_macro, self.macros[cur_macro].value))

    def complete_help_command(self, text: str, line: str, begidx: int, endidx: int) -> List[str]:
        """Completes the command argument of help"""

        # Complete token against topics and visible commands
        topics = set(self.get_help_topics())
        visible_commands = set(self.get_visible_commands())
        strs_to_match = list(topics | visible_commands)
        return self.basic_complete(text, line, begidx, endidx, strs_to_match)

    def complete_help_subcommands(self, text: str, line: str, begidx: int, endidx: int,
                                  arg_tokens: Dict[str, List[str]]) -> List[str]:
        """Completes the subcommands argument of help"""

        # Make sure we have a command whose subcommands we will complete
        command = arg_tokens['command'][0]
        if not command:
            return []

        # Check if this command uses argparse
        func = self.cmd_func(command)
        argparser = getattr(func, constants.CMD_ATTR_ARGPARSER, None)
        if func is None or argparser is None:
            return []

        from .argparse_completer import ArgparseCompleter
        completer = ArgparseCompleter(argparser, self)
        return completer.complete_subcommand_help(text, line, begidx, endidx, arg_tokens['subcommands'])

    help_parser = DEFAULT_ARGUMENT_PARSER(description="List available commands or provide "
                                                      "detailed help for a specific command")
    help_parser.add_argument('-v', '--verbose', action='store_true',
                             help="print a list of all commands with descriptions of each")
    help_parser.add_argument('command', nargs=argparse.OPTIONAL, help="command to retrieve help for",
                             completer=complete_help_command)
    help_parser.add_argument('subcommands', nargs=argparse.REMAINDER, help="subcommand(s) to retrieve help for",
<<<<<<< HEAD
                             completer=complete_help_subcommands)
    help_parser.add_argument('-v', '--verbose', action='store_true',
                             help="print a list of all commands with descriptions of each")
=======
                             completer_method=complete_help_subcommands)
>>>>>>> d348f09c

    # Get rid of cmd's complete_help() functions so ArgparseCompleter will complete the help command
    if getattr(cmd.Cmd, 'complete_help', None) is not None:
        delattr(cmd.Cmd, 'complete_help')

    @with_argparser(help_parser)
    def do_help(self, args: argparse.Namespace) -> None:
        """List available commands or provide detailed help for a specific command"""
        if not args.command or args.verbose:
            self._help_menu(args.verbose)

        else:
            # Getting help for a specific command
            func = self.cmd_func(args.command)
            help_func = getattr(self, constants.HELP_FUNC_PREFIX + args.command, None)
            argparser = getattr(func, constants.CMD_ATTR_ARGPARSER, None)

            # If the command function uses argparse, then use argparse's help
            if func is not None and argparser is not None:
                from .argparse_completer import ArgparseCompleter
                completer = ArgparseCompleter(argparser, self)

                # Set end to blank so the help output matches how it looks when "command -h" is used
                self.poutput(completer.format_help(args.subcommands), end='')

            # If there is no help information then print an error
            elif help_func is None and (func is None or not func.__doc__):
                err_msg = self.help_error.format(args.command)

                # Set apply_style to False so help_error's style is not overridden
                self.perror(err_msg, apply_style=False)

            # Otherwise delegate to cmd base class do_help()
            else:
                super().do_help(args.command)

    def _help_menu(self, verbose: bool = False) -> None:
        """Show a list of commands which help can be displayed for"""
        cmds_cats, cmds_doc, cmds_undoc, help_topics = self._build_command_info()

        if len(cmds_cats) == 0:
            # No categories found, fall back to standard behavior
            self.poutput("{}".format(str(self.doc_leader)))
            self._print_topics(self.doc_header, cmds_doc, verbose)
        else:
            # Categories found, Organize all commands by category
            self.poutput('{}'.format(str(self.doc_leader)))
            self.poutput('{}'.format(str(self.doc_header)), end="\n\n")
            for category in sorted(cmds_cats.keys(), key=self.default_sort_key):
                self._print_topics(category, cmds_cats[category], verbose)
            self._print_topics(self.default_category, cmds_doc, verbose)

        self.print_topics(self.misc_header, help_topics, 15, 80)
        self.print_topics(self.undoc_header, cmds_undoc, 15, 80)

    def _build_command_info(self):
        # Get a sorted list of help topics
        help_topics = sorted(self.get_help_topics(), key=self.default_sort_key)
        # Get a sorted list of visible command names
        visible_commands = sorted(self.get_visible_commands(), key=self.default_sort_key)
        cmds_doc = []
        cmds_undoc = []
        cmds_cats = {}
        for command in visible_commands:
            func = self.cmd_func(command)
            has_help_func = False

            if command in help_topics:
                # Prevent the command from showing as both a command and help topic in the output
                help_topics.remove(command)

                # Non-argparse commands can have help_functions for their documentation
                if not hasattr(func, constants.CMD_ATTR_ARGPARSER):
                    has_help_func = True

            if hasattr(func, constants.CMD_ATTR_HELP_CATEGORY):
                category = getattr(func, constants.CMD_ATTR_HELP_CATEGORY)
                cmds_cats.setdefault(category, [])
                cmds_cats[category].append(command)
            elif func.__doc__ or has_help_func:
                cmds_doc.append(command)
            else:
                cmds_undoc.append(command)
        return cmds_cats, cmds_doc, cmds_undoc, help_topics

    def _print_topics(self, header: str, cmds: List[str], verbose: bool) -> None:
        """Customized version of print_topics that can switch between verbose or traditional output"""
        import io

        if cmds:
            if not verbose:
                self.print_topics(header, cmds, 15, 80)
            else:
                self.stdout.write('{}\n'.format(str(header)))
                widest = 0
                # measure the commands
                for command in cmds:
                    width = ansi.style_aware_wcswidth(command)
                    if width > widest:
                        widest = width
                # add a 4-space pad
                widest += 4
                if widest < 20:
                    widest = 20

                if self.ruler:
                    self.stdout.write('{:{ruler}<{width}}\n'.format('', ruler=self.ruler, width=80))

                # Try to get the documentation string for each command
                topics = self.get_help_topics()

                for command in cmds:
                    cmd_func = self.cmd_func(command)

                    # Non-argparse commands can have help_functions for their documentation
                    if not hasattr(cmd_func, constants.CMD_ATTR_ARGPARSER) and command in topics:
                        help_func = getattr(self, constants.HELP_FUNC_PREFIX + command)
                        result = io.StringIO()

                        # try to redirect system stdout
                        with redirect_stdout(result):
                            # save our internal stdout
                            stdout_orig = self.stdout
                            try:
                                # redirect our internal stdout
                                self.stdout = result
                                help_func()
                            finally:
                                # restore internal stdout
                                self.stdout = stdout_orig
                        doc = result.getvalue()

                    else:
                        doc = cmd_func.__doc__

                    # Attempt to locate the first documentation block
                    if not doc:
                        doc_block = ['']
                    else:
                        doc_block = []
                        found_first = False
                        for doc_line in doc.splitlines():
                            stripped_line = doc_line.strip()

                            # Don't include :param type lines
                            if stripped_line.startswith(':'):
                                if found_first:
                                    break
                            elif stripped_line:
                                doc_block.append(stripped_line)
                                found_first = True
                            elif found_first:
                                break

                    for doc_line in doc_block:
                        self.stdout.write('{: <{col_width}}{doc}\n'.format(command,
                                                                           col_width=widest,
                                                                           doc=doc_line))
                        command = ''
                self.stdout.write("\n")

    shortcuts_parser = DEFAULT_ARGUMENT_PARSER(description="List available shortcuts")

    @with_argparser(shortcuts_parser)
    def do_shortcuts(self, _: argparse.Namespace) -> None:
        """List available shortcuts"""
        # Sort the shortcut tuples by name
        sorted_shortcuts = sorted(self.statement_parser.shortcuts, key=lambda x: self.default_sort_key(x[0]))
        result = "\n".join('{}: {}'.format(sc[0], sc[1]) for sc in sorted_shortcuts)
        self.poutput("Shortcuts for other commands:\n{}".format(result))

    eof_parser = DEFAULT_ARGUMENT_PARSER(description="Called when <Ctrl>-D is pressed", epilog=INTERNAL_COMMAND_EPILOG)

    @with_argparser(eof_parser)
    def do_eof(self, _: argparse.Namespace) -> bool:
        """Called when <Ctrl>-D is pressed"""
        # Return True to stop the command loop
        return True

    quit_parser = DEFAULT_ARGUMENT_PARSER(description="Exit this application")

    @with_argparser(quit_parser)
    def do_quit(self, _: argparse.Namespace) -> bool:
        """Exit this application"""
        # Return True to stop the command loop
        return True

    def select(self, opts: Union[str, List[str], List[Tuple[Any, Optional[str]]]],
               prompt: str = 'Your choice? ') -> str:
        """Presents a numbered menu to the user.  Modeled after
           the bash shell's SELECT.  Returns the item chosen.

           Argument ``opts`` can be:

             | a single string -> will be split into one-word options
             | a list of strings -> will be offered as options
             | a list of tuples -> interpreted as (value, text), so
                                   that the return value can differ from
                                   the text advertised to the user """

        local_opts = opts
        if isinstance(opts, str):
            local_opts = list(zip(opts.split(), opts.split()))
        fulloptions = []
        for opt in local_opts:
            if isinstance(opt, str):
                fulloptions.append((opt, opt))
            else:
                try:
                    fulloptions.append((opt[0], opt[1]))
                except IndexError:
                    fulloptions.append((opt[0], opt[0]))
        for (idx, (_, text)) in enumerate(fulloptions):
            self.poutput('  %2d. %s' % (idx + 1, text))

        while True:
            try:
                response = self.read_input(prompt)
            except EOFError:
                response = ''
                self.poutput()
            except KeyboardInterrupt as ex:
                self.poutput('^C')
                raise ex

            if not response:
                continue

            try:
                choice = int(response)
                if choice < 1:
                    raise IndexError
                return fulloptions[choice - 1][0]
            except (ValueError, IndexError):
                self.poutput("{!r} isn't a valid choice. Pick a number between 1 and {}:".format(
                    response, len(fulloptions)))

    def complete_set_value(self, text: str, line: str, begidx: int, endidx: int,
                           arg_tokens: Dict[str, List[str]]) -> List[str]:
        """Completes the value argument of set"""
        param = arg_tokens['param'][0]
        try:
            settable = self.settables[param]
        except KeyError:
            raise CompletionError(param + " is not a settable parameter")

        # Create a parser with a value field based on this settable
        settable_parser = DEFAULT_ARGUMENT_PARSER(parents=[Cmd.set_parser_parent])

        # Settables with choices list the values of those choices instead of the arg name
        # in help text and this shows in tab completion hints. Set metavar to avoid this.
        arg_name = 'value'
        settable_parser.add_argument(arg_name, metavar=arg_name, help=settable.description,
                                     choices=settable.choices,
                                     choices_provider=settable.choices_provider,
                                     completer=settable.completer)

        from .argparse_completer import ArgparseCompleter
        completer = ArgparseCompleter(settable_parser, self)

        # Use raw_tokens since quotes have been preserved
        _, raw_tokens = self.tokens_for_completion(line, begidx, endidx)
        return completer.complete(text, line, begidx, endidx, raw_tokens[1:])

    # When tab completing value, we recreate the set command parser with a value argument specific to
    # the settable being edited. To make this easier, define a parent parser with all the common elements.
    set_description = ("Set a settable parameter or show current settings of parameters\n"
                       "Call without arguments for a list of all settable parameters with their values.\n"
                       "Call with just param to view that parameter's value.")
    set_parser_parent = DEFAULT_ARGUMENT_PARSER(description=set_description, add_help=False)
    set_parser_parent.add_argument('-v', '--verbose', action='store_true',
                                   help='include description of parameters when viewing')
    set_parser_parent.add_argument('param', nargs=argparse.OPTIONAL, help='parameter to set or view',
                                   choices_provider=_get_settable_completion_items, descriptive_header='Description')

    # Create the parser for the set command
    set_parser = DEFAULT_ARGUMENT_PARSER(parents=[set_parser_parent])
    set_parser.add_argument('value', nargs=argparse.OPTIONAL, help='new value for settable',
                            completer=complete_set_value, suppress_tab_hint=True)

    # Preserve quotes so users can pass in quoted empty strings and flags (e.g. -h) as the value
    @with_argparser(set_parser, preserve_quotes=True)
    def do_set(self, args: argparse.Namespace) -> None:
        """Set a settable parameter or show current settings of parameters"""
        if not self.settables:
            self.pwarning("There are no settable parameters")
            return

        if args.param:
            try:
                settable = self.settables[args.param]
            except KeyError:
                self.perror("Parameter '{}' not supported (type 'set' for list of parameters).".format(args.param))
                return

            if args.value:
                args.value = utils.strip_quotes(args.value)

                # Try to update the settable's value
                try:
                    orig_value = getattr(self, args.param)
                    setattr(self, args.param, settable.val_type(args.value))
                    new_value = getattr(self, args.param)
                # noinspection PyBroadException
                except Exception as e:
                    err_msg = "Error setting {}: {}".format(args.param, e)
                    self.perror(err_msg)
                    return

                self.poutput('{} - was: {!r}\nnow: {!r}'.format(args.param, orig_value, new_value))

                # Check if we need to call an onchange callback
                if orig_value != new_value and settable.onchange_cb:
                    settable.onchange_cb(args.param, orig_value, new_value)
                return

            # Show one settable
            to_show = [args.param]
        else:
            # Show all settables
            to_show = list(self.settables.keys())

        # Build the result strings
        max_len = 0
        results = dict()
        for param in to_show:
            results[param] = '{}: {!r}'.format(param, getattr(self, param))
            max_len = max(max_len, ansi.style_aware_wcswidth(results[param]))

        # Display the results
        for param in sorted(results, key=self.default_sort_key):
            result_str = results[param]
            if args.verbose:
                self.poutput('{} # {}'.format(utils.align_left(result_str, width=max_len),
                                              self.settables[param].description))
            else:
                self.poutput(result_str)

    shell_parser = DEFAULT_ARGUMENT_PARSER(description="Execute a command as if at the OS prompt")
    shell_parser.add_argument('command', help='the command to run', completer=shell_cmd_complete)
    shell_parser.add_argument('command_args', nargs=argparse.REMAINDER, help='arguments to pass to command',
                              completer=path_complete)

    # Preserve quotes since we are passing these strings to the shell
    @with_argparser(shell_parser, preserve_quotes=True)
    def do_shell(self, args: argparse.Namespace) -> None:
        """Execute a command as if at the OS prompt"""
        import subprocess

        # Create a list of arguments to shell
        tokens = [args.command] + args.command_args

        # Expand ~ where needed
        utils.expand_user_in_tokens(tokens)
        expanded_command = ' '.join(tokens)

        # Prevent KeyboardInterrupts while in the shell process. The shell process will
        # still receive the SIGINT since it is in the same process group as us.
        with self.sigint_protection:
            # For any stream that is a StdSim, we will use a pipe so we can capture its output
            proc = subprocess.Popen(expanded_command,
                                    stdout=subprocess.PIPE if isinstance(self.stdout, utils.StdSim) else self.stdout,
                                    stderr=subprocess.PIPE if isinstance(sys.stderr, utils.StdSim) else sys.stderr,
                                    shell=True)

            proc_reader = utils.ProcReader(proc, self.stdout, sys.stderr)
            proc_reader.wait()

            # Save the return code of the application for use in a pyscript
            self.last_result = proc.returncode

    @staticmethod
    def _reset_py_display() -> None:
        """
        Resets the dynamic objects in the sys module that the py and ipy consoles fight over.
        When a Python console starts it adopts certain display settings if they've already been set.
        If an ipy console has previously been run, then py uses its settings and ends up looking
        like an ipy console in terms of prompt and exception text. This method forces the Python
        console to create its own display settings since they won't exist.

        IPython does not have this problem since it always overwrites the display settings when it
        is run. Therefore this method only needs to be called before creating a Python console.
        """
        # Delete any prompts that have been set
        attributes = ['ps1', 'ps2', 'ps3']
        for cur_attr in attributes:
            try:
                del sys.__dict__[cur_attr]
            except KeyError:
                pass

        # Reset functions
        sys.displayhook = sys.__displayhook__
        sys.excepthook = sys.__excepthook__

    def _set_up_py_shell_env(self, interp: InteractiveConsole) -> _SavedCmd2Env:
        """
        Set up interactive Python shell environment
        :return: Class containing saved up cmd2 environment
        """
        cmd2_env = _SavedCmd2Env()

        # Set up readline for Python shell
        if rl_type != RlType.NONE:
            # Save cmd2 history
            for i in range(1, readline.get_current_history_length() + 1):
                # noinspection PyArgumentList
                cmd2_env.history.append(readline.get_history_item(i))

            readline.clear_history()

            # Restore py's history
            for item in self._py_history:
                readline.add_history(item)

            if self._completion_supported():
                # Set up tab completion for the Python console
                # rlcompleter relies on the default settings of the Python readline module
                if rl_type == RlType.GNU:
                    cmd2_env.readline_settings.basic_quotes = ctypes.cast(rl_basic_quote_characters,
                                                                          ctypes.c_void_p).value
                    rl_basic_quote_characters.value = orig_rl_basic_quotes

                    if 'gnureadline' in sys.modules:
                        # rlcompleter imports readline by name, so it won't use gnureadline
                        # Force rlcompleter to use gnureadline instead so it has our settings and history
                        if 'readline' in sys.modules:
                            cmd2_env.readline_module = sys.modules['readline']

                        sys.modules['readline'] = sys.modules['gnureadline']

                cmd2_env.readline_settings.delims = readline.get_completer_delims()
                readline.set_completer_delims(orig_rl_delims)

                # rlcompleter will not need cmd2's custom display function
                # This will be restored by cmd2 the next time complete() is called
                if rl_type == RlType.GNU:
                    readline.set_completion_display_matches_hook(None)
                elif rl_type == RlType.PYREADLINE:
                    # noinspection PyUnresolvedReferences
                    readline.rl.mode._display_completions = orig_pyreadline_display

                # Save off the current completer and set a new one in the Python console
                # Make sure it tab completes from its locals() dictionary
                cmd2_env.readline_settings.completer = readline.get_completer()
                interp.runcode("from rlcompleter import Completer")
                interp.runcode("import readline")
                interp.runcode("readline.set_completer(Completer(locals()).complete)")

        # Set up sys module for the Python console
        self._reset_py_display()

        cmd2_env.sys_stdout = sys.stdout
        sys.stdout = self.stdout

        cmd2_env.sys_stdin = sys.stdin
        sys.stdin = self.stdin

        return cmd2_env

    def _restore_cmd2_env(self, cmd2_env: _SavedCmd2Env) -> None:
        """
        Restore cmd2 environment after exiting an interactive Python shell

        :param cmd2_env: the environment settings to restore
        """
        sys.stdout = cmd2_env.sys_stdout
        sys.stdin = cmd2_env.sys_stdin

        # Set up readline for cmd2
        if rl_type != RlType.NONE:
            # Save py's history
            self._py_history.clear()
            for i in range(1, readline.get_current_history_length() + 1):
                # noinspection PyArgumentList
                self._py_history.append(readline.get_history_item(i))

            readline.clear_history()

            # Restore cmd2's history
            for item in cmd2_env.history:
                readline.add_history(item)

            if self._completion_supported():
                # Restore cmd2's tab completion settings
                readline.set_completer(cmd2_env.readline_settings.completer)
                readline.set_completer_delims(cmd2_env.readline_settings.delims)

                if rl_type == RlType.GNU:
                    rl_basic_quote_characters.value = cmd2_env.readline_settings.basic_quotes

                    if 'gnureadline' in sys.modules:
                        # Restore what the readline module pointed to
                        if cmd2_env.readline_module is None:
                            del sys.modules['readline']
                        else:
                            sys.modules['readline'] = cmd2_env.readline_module

    py_description = ("Invoke Python command or shell\n"
                      "\n"
                      "Note that, when invoking a command directly from the command line, this shell\n"
                      "has limited ability to parse Python statements into tokens. In particular,\n"
                      "there may be problems with whitespace and quotes depending on their placement.\n"
                      "\n"
                      "If you see strange parsing behavior, it's best to just open the Python shell\n"
                      "by providing no arguments to py and run more complex statements there.")

    py_parser = DEFAULT_ARGUMENT_PARSER(description=py_description)
    py_parser.add_argument('command', nargs=argparse.OPTIONAL, help="command to run")
    py_parser.add_argument('remainder', nargs=argparse.REMAINDER, help="remainder of command")

    # Preserve quotes since we are passing these strings to Python
    @with_argparser(py_parser, preserve_quotes=True)
    def do_py(self, args: argparse.Namespace, *, pyscript: Optional[str] = None) -> Optional[bool]:
        """
        Enter an interactive Python shell

        :param args: Namespace of args on the command line
        :param pyscript: optional path to a pyscript file to run. This is intended only to be used by run_pyscript
                         after it sets up sys.argv for the script. If populated, this takes precedence over all
                         other arguments. (Defaults to None)
        :return: True if running of commands should stop
        """

        def py_quit():
            """Function callable from the interactive Python console to exit that environment"""
            raise EmbeddedConsoleExit

        from .py_bridge import PyBridge
        py_bridge = PyBridge(self)
        saved_sys_path = None

        if self.in_pyscript():
            self.perror("Recursively entering interactive Python shells is not allowed")
            return

        try:
            self._in_py = True
            py_code_to_run = ''

            # Make a copy of self.py_locals for the locals dictionary in the Python environment we are creating.
            # This is to prevent pyscripts from editing it. (e.g. locals().clear()). It also ensures a pyscript's
            # environment won't be filled with data from a previously run pyscript. Only make a shallow copy since
            # it's OK for py_locals to contain objects which are editable in a pyscript.
            localvars = dict(self.py_locals)
            localvars[self.py_bridge_name] = py_bridge
            localvars['quit'] = py_quit
            localvars['exit'] = py_quit

            if self.self_in_py:
                localvars['self'] = self

            # Handle case where we were called by run_pyscript
            if pyscript is not None:
                # Read the script file
                expanded_filename = os.path.expanduser(pyscript)

                try:
                    with open(expanded_filename) as f:
                        py_code_to_run = f.read()
                except OSError as ex:
                    self.pexcept("Error reading script file '{}': {}".format(expanded_filename, ex))
                    return

                localvars['__name__'] = '__main__'
                localvars['__file__'] = expanded_filename

                # Place the script's directory at sys.path[0] just as Python does when executing a script
                saved_sys_path = list(sys.path)
                sys.path.insert(0, os.path.dirname(os.path.abspath(expanded_filename)))

            else:
                # This is the default name chosen by InteractiveConsole when no locals are passed in
                localvars['__name__'] = '__console__'

                if args.command:
                    py_code_to_run = args.command
                    if args.remainder:
                        py_code_to_run += ' ' + ' '.join(args.remainder)

                    # Set cmd_echo to True so PyBridge statements like: py app('help')
                    # run at the command line will print their output.
                    py_bridge.cmd_echo = True

            # Create the Python interpreter
            interp = InteractiveConsole(locals=localvars)

            # Check if we are running Python code
            if py_code_to_run:
                # noinspection PyBroadException
                try:
                    interp.runcode(py_code_to_run)
                except BaseException:
                    # We don't care about any exception that happened in the Python code
                    pass

            # Otherwise we will open an interactive Python shell
            else:
                cprt = 'Type "help", "copyright", "credits" or "license" for more information.'
                instructions = ('End with `Ctrl-D` (Unix) / `Ctrl-Z` (Windows), `quit()`, `exit()`.\n'
                                'Non-Python commands can be issued with: {}("your command")'
                                .format(self.py_bridge_name))

                saved_cmd2_env = None

                # noinspection PyBroadException
                try:
                    # Get sigint protection while we set up the Python shell environment
                    with self.sigint_protection:
                        saved_cmd2_env = self._set_up_py_shell_env(interp)

                    interp.interact(banner="Python {} on {}\n{}\n\n{}\n".
                                    format(sys.version, sys.platform, cprt, instructions))
                except BaseException:
                    # We don't care about any exception that happened in the interactive console
                    pass

                finally:
                    # Get sigint protection while we restore cmd2 environment settings
                    with self.sigint_protection:
                        if saved_cmd2_env is not None:
                            self._restore_cmd2_env(saved_cmd2_env)

        finally:
            with self.sigint_protection:
                if saved_sys_path is not None:
                    sys.path = saved_sys_path
                self._in_py = False

        return py_bridge.stop

    run_pyscript_parser = DEFAULT_ARGUMENT_PARSER(description="Run a Python script file inside the console")
    run_pyscript_parser.add_argument('script_path', help='path to the script file', completer=path_complete)
    run_pyscript_parser.add_argument('script_arguments', nargs=argparse.REMAINDER,
                                     help='arguments to pass to script', completer=path_complete)

    @with_argparser(run_pyscript_parser)
    def do_run_pyscript(self, args: argparse.Namespace) -> Optional[bool]:
        """
        Run a Python script file inside the console

        :return: True if running of commands should stop
        """
        # Expand ~ before placing this path in sys.argv just as a shell would
        args.script_path = os.path.expanduser(args.script_path)

        # Add some protection against accidentally running a non-Python file. The happens when users
        # mix up run_script and run_pyscript.
        if not args.script_path.endswith('.py'):
            self.pwarning("'{}' does not have a .py extension".format(args.script_path))
            selection = self.select('Yes No', 'Continue to try to run it as a Python script? ')
            if selection != 'Yes':
                return

        # Save current command line arguments
        orig_args = sys.argv

        try:
            # Overwrite sys.argv to allow the script to take command line arguments
            sys.argv = [args.script_path] + args.script_arguments

            # noinspection PyTypeChecker
            py_return = self.do_py('', pyscript=args.script_path)

        finally:
            # Restore command line arguments to original state
            sys.argv = orig_args

        return py_return

    # Only include the do_ipy() method if IPython is available on the system
    if ipython_available:  # pragma: no cover
        ipython_parser = DEFAULT_ARGUMENT_PARSER(description="Enter an interactive IPython shell")

        @with_argparser(ipython_parser)
        def do_ipy(self, _: argparse.Namespace) -> Optional[bool]:
            """
            Enter an interactive IPython shell

            :return: True if running of commands should stop
            """
            from .py_bridge import PyBridge

            # noinspection PyUnusedLocal
            def load_ipy(cmd2_app: Cmd, py_bridge: PyBridge):
                """
                Embed an IPython shell in an environment that is restricted to only the variables in this function

                :param cmd2_app: instance of the cmd2 app
                :param py_bridge: a PyBridge
                """
                # Create a variable pointing to py_bridge and name it using the value of py_bridge_name
                exec("{} = py_bridge".format(cmd2_app.py_bridge_name))

                # Add self variable pointing to cmd2_app, if allowed
                if cmd2_app.self_in_py:
                    exec("self = cmd2_app")

                # Delete these names from the environment so IPython can't use them
                del cmd2_app
                del py_bridge

                # Start ipy shell
                embed(banner1=('Entering an embedded IPython shell. Type quit or <Ctrl>-d to exit.\n'
                               'Run Python code from external files with: run filename.py\n'),
                      exit_msg='Leaving IPython, back to {}'.format(sys.argv[0]))

            if self.in_pyscript():
                self.perror("Recursively entering interactive Python shells is not allowed")
                return

            try:
                self._in_py = True
                new_py_bridge = PyBridge(self)
                load_ipy(self, new_py_bridge)
                return new_py_bridge.stop
            finally:
                self._in_py = False

    history_description = "View, run, edit, save, or clear previously entered commands"

    history_parser = DEFAULT_ARGUMENT_PARSER(description=history_description)
    history_action_group = history_parser.add_mutually_exclusive_group()
    history_action_group.add_argument('-r', '--run', action='store_true', help='run selected history items')
    history_action_group.add_argument('-e', '--edit', action='store_true',
                                      help='edit and then run selected history items')
    history_action_group.add_argument('-o', '--output_file', metavar='FILE',
                                      help='output commands to a script file, implies -s',
                                      completer=path_complete)
    history_action_group.add_argument('-t', '--transcript', metavar='TRANSCRIPT_FILE',
                                      help='output commands and results to a transcript file,\nimplies -s',
                                      completer=path_complete)
    history_action_group.add_argument('-c', '--clear', action='store_true', help='clear all history')

    history_format_group = history_parser.add_argument_group(title='formatting')
    history_format_group.add_argument('-s', '--script', action='store_true',
                                      help='output commands in script format, i.e. without command\n'
                                           'numbers')
    history_format_group.add_argument('-x', '--expanded', action='store_true',
                                      help='output fully parsed commands with any aliases and\n'
                                           'macros expanded, instead of typed commands')
    history_format_group.add_argument('-v', '--verbose', action='store_true',
                                      help='display history and include expanded commands if they\n'
                                           'differ from the typed command')
    history_format_group.add_argument('-a', '--all', action='store_true',
                                      help='display all commands, including ones persisted from\n'
                                           'previous sessions')

    history_arg_help = ("empty               all history items\n"
                        "a                   one history item by number\n"
                        "a..b, a:b, a:, ..b  items by indices (inclusive)\n"
                        "string              items containing string\n"
                        "/regex/             items matching regular expression")
    history_parser.add_argument('arg', nargs=argparse.OPTIONAL, help=history_arg_help)

    @with_argparser(history_parser)
    def do_history(self, args: argparse.Namespace) -> Optional[bool]:
        """
        View, run, edit, save, or clear previously entered commands

        :return: True if running of commands should stop
        """

        # -v must be used alone with no other options
        if args.verbose:
            if args.clear or args.edit or args.output_file or args.run or args.transcript \
                    or args.expanded or args.script:
                self.poutput("-v can not be used with any other options")
                self.poutput(self.history_parser.format_usage())
                return

        # -s and -x can only be used if none of these options are present: [-c -r -e -o -t]
        if (args.script or args.expanded) \
                and (args.clear or args.edit or args.output_file or args.run or args.transcript):
            self.poutput("-s and -x can not be used with -c, -r, -e, -o, or -t")
            self.poutput(self.history_parser.format_usage())
            return

        if args.clear:
            # Clear command and readline history
            self.history.clear()

            if self.persistent_history_file:
                os.remove(self.persistent_history_file)

            if rl_type != RlType.NONE:
                readline.clear_history()
            return

        # If an argument was supplied, then retrieve partial contents of the history
        cowardly_refuse_to_run = False
        if args.arg:
            # If a character indicating a slice is present, retrieve
            # a slice of the history
            arg = args.arg
            arg_is_int = False
            try:
                int(arg)
                arg_is_int = True
            except ValueError:
                pass

            if '..' in arg or ':' in arg:
                # Get a slice of history
                history = self.history.span(arg, args.all)
            elif arg_is_int:
                history = [self.history.get(arg)]
            elif arg.startswith(r'/') and arg.endswith(r'/'):
                history = self.history.regex_search(arg, args.all)
            else:
                history = self.history.str_search(arg, args.all)
        else:
            # If no arg given, then retrieve the entire history
            cowardly_refuse_to_run = True
            # Get a copy of the history so it doesn't get mutated while we are using it
            history = self.history.span(':', args.all)

        if args.run:
            if cowardly_refuse_to_run:
                self.perror("Cowardly refusing to run all previously entered commands.")
                self.perror("If this is what you want to do, specify '1:' as the range of history.")
            else:
                return self.runcmds_plus_hooks(history)
        elif args.edit:
            import tempfile
            fd, fname = tempfile.mkstemp(suffix='.txt', text=True)
            with os.fdopen(fd, 'w') as fobj:
                for command in history:
                    if command.statement.multiline_command:
                        fobj.write('{}\n'.format(command.expanded))
                    else:
                        fobj.write('{}\n'.format(command.raw))
            try:
                self._run_editor(fname)
                # noinspection PyTypeChecker
                self.do_run_script(utils.quote_string(fname))
            finally:
                os.remove(fname)
        elif args.output_file:
            try:
                with open(os.path.expanduser(args.output_file), 'w') as fobj:
                    for item in history:
                        if item.statement.multiline_command:
                            fobj.write('{}\n'.format(item.expanded))
                        else:
                            fobj.write('{}\n'.format(item.raw))
                plural = 's' if len(history) > 1 else ''
            except OSError as e:
                self.pexcept('Error saving {!r} - {}'.format(args.output_file, e))
            else:
                self.pfeedback('{} command{} saved to {}'.format(len(history), plural, args.output_file))
        elif args.transcript:
            self._generate_transcript(history, args.transcript)
        else:
            # Display the history items retrieved
            for hi in history:
                self.poutput(hi.pr(script=args.script, expanded=args.expanded, verbose=args.verbose))

    def _initialize_history(self, hist_file):
        """Initialize history using history related attributes

        This function can determine whether history is saved in the prior text-based
        format (one line of input is stored as one line in the file), or the new-as-
        of-version 0.9.13 pickle based format.

        History created by versions <= 0.9.12 is in readline format, i.e. plain text files.

        Initializing history does not effect history files on disk, versions >= 0.9.13 always
        write history in the pickle format.
        """
        self.history = History()
        # with no persistent history, nothing else in this method is relevant
        if not hist_file:
            self.persistent_history_file = hist_file
            return

        hist_file = os.path.abspath(os.path.expanduser(hist_file))

        # on Windows, trying to open a directory throws a permission
        # error, not a `IsADirectoryError`. So we'll check it ourselves.
        if os.path.isdir(hist_file):
            msg = "Persistent history file '{}' is a directory"
            self.perror(msg.format(hist_file))
            return

        # Create the directory for the history file if it doesn't already exist
        hist_file_dir = os.path.dirname(hist_file)
        try:
            os.makedirs(hist_file_dir, exist_ok=True)
        except OSError as ex:
            msg = "Error creating persistent history file directory '{}': {}".format(hist_file_dir, ex)
            self.pexcept(msg)
            return

        # first we try and unpickle the history file
        history = History()

        try:
            with open(hist_file, 'rb') as fobj:
                history = pickle.load(fobj)
        except (AttributeError, EOFError, FileNotFoundError, ImportError, IndexError, KeyError, ValueError,
                pickle.UnpicklingError):
            # If any of these errors occur when attempting to unpickle, just use an empty history
            pass
        except OSError as ex:
            msg = "Can not read persistent history file '{}': {}"
            self.pexcept(msg.format(hist_file, ex))
            return

        self.history = history
        self.history.start_session()
        self.persistent_history_file = hist_file

        # populate readline history
        if rl_type != RlType.NONE:
            last = None
            for item in history:
                # Break the command into its individual lines
                for line in item.raw.splitlines():
                    # readline only adds a single entry for multiple sequential identical lines
                    # so we emulate that behavior here
                    if line != last:
                        readline.add_history(line)
                        last = line

        # register a function to write history at save
        # if the history file is in plain text format from 0.9.12 or lower
        # this will fail, and the history in the plain text file will be lost
        import atexit
        atexit.register(self._persist_history)

    def _persist_history(self):
        """Write history out to the history file"""
        if not self.persistent_history_file:
            return

        self.history.truncate(self._persistent_history_length)
        try:
            with open(self.persistent_history_file, 'wb') as fobj:
                pickle.dump(self.history, fobj)
        except OSError as ex:
            msg = "Can not write persistent history file '{}': {}"
            self.pexcept(msg.format(self.persistent_history_file, ex))

    def _generate_transcript(self, history: List[Union[HistoryItem, str]], transcript_file: str) -> None:
        """Generate a transcript file from a given history of commands"""
        # Validate the transcript file path to make sure directory exists and write access is available
        transcript_path = os.path.abspath(os.path.expanduser(transcript_file))
        transcript_dir = os.path.dirname(transcript_path)
        if not os.path.isdir(transcript_dir) or not os.access(transcript_dir, os.W_OK):
            self.perror("{!r} is not a directory or you don't have write access".format(transcript_dir))
            return

        commands_run = 0
        try:
            with self.sigint_protection:
                # Disable echo while we manually redirect stdout to a StringIO buffer
                saved_echo = self.echo
                saved_stdout = self.stdout
                self.echo = False

            # The problem with supporting regular expressions in transcripts
            # is that they shouldn't be processed in the command, just the output.
            # In addition, when we generate a transcript, any slashes in the output
            # are not really intended to indicate regular expressions, so they should
            # be escaped.
            #
            # We have to jump through some hoops here in order to catch the commands
            # separately from the output and escape the slashes in the output.
            transcript = ''
            for history_item in history:
                # build the command, complete with prompts. When we replay
                # the transcript, we look for the prompts to separate
                # the command from the output
                first = True
                command = ''
                if isinstance(history_item, HistoryItem):
                    history_item = history_item.raw
                for line in history_item.splitlines():
                    if first:
                        command += '{}{}\n'.format(self.prompt, line)
                        first = False
                    else:
                        command += '{}{}\n'.format(self.continuation_prompt, line)
                transcript += command

                # Use a StdSim object to capture output
                self.stdout = utils.StdSim(self.stdout)

                # then run the command and let the output go into our buffer
                try:
                    stop = self.onecmd_plus_hooks(history_item, raise_keyboard_interrupt=True)
                except KeyboardInterrupt as e:
                    self.perror(e)
                    stop = True

                commands_run += 1

                # add the regex-escaped output to the transcript
                transcript += self.stdout.getvalue().replace('/', r'\/')

                # check if we are supposed to stop
                if stop:
                    break
        finally:
            with self.sigint_protection:
                # Restore altered attributes to their original state
                self.echo = saved_echo
                self.stdout = saved_stdout

        # Check if all commands ran
        if commands_run < len(history):
            warning = "Command {} triggered a stop and ended transcript generation early".format(commands_run)
            self.pwarning(warning)

        # finally, we can write the transcript out to the file
        try:
            with open(transcript_file, 'w') as fout:
                fout.write(transcript)
        except OSError as ex:
            self.pexcept('Failed to save transcript: {}'.format(ex))
        else:
            # and let the user know what we did
            if commands_run > 1:
                plural = 'commands and their outputs'
            else:
                plural = 'command and its output'
            msg = '{} {} saved to transcript file {!r}'
            self.pfeedback(msg.format(commands_run, plural, transcript_file))

    edit_description = ("Run a text editor and optionally open a file with it\n"
                        "\n"
                        "The editor used is determined by a settable parameter. To set it:\n"
                        "\n"
                        "  set editor (program-name)")

    edit_parser = DEFAULT_ARGUMENT_PARSER(description=edit_description)
    edit_parser.add_argument('file_path', nargs=argparse.OPTIONAL,
                             help="optional path to a file to open in editor", completer=path_complete)

    @with_argparser(edit_parser)
    def do_edit(self, args: argparse.Namespace) -> None:
        """Run a text editor and optionally open a file with it"""
        self._run_editor(args.file_path)

    def _run_editor(self, file_path: Optional[str]) -> None:
        """
        Run a text editor and optionally open a file with it

        :param file_path: optional path of the file to edit
        :raises: EnvironmentError if self.editor is not set
        """
        if not self.editor:
            raise EnvironmentError("Please use 'set editor' to specify your text editing program of choice.")

        command = utils.quote_string(os.path.expanduser(self.editor))
        if file_path:
            command += " " + utils.quote_string(os.path.expanduser(file_path))

        # noinspection PyTypeChecker
        self.do_shell(command)

    @property
    def _current_script_dir(self) -> Optional[str]:
        """Accessor to get the current script directory from the _script_dir LIFO queue."""
        if self._script_dir:
            return self._script_dir[-1]
        else:
            return None

    run_script_description = ("Run commands in script file that is encoded as either ASCII or UTF-8 text\n"
                              "\n"
                              "Script should contain one command per line, just like the command would be\n"
                              "typed in the console.\n"
                              "\n"
                              "If the -t/--transcript flag is used, this command instead records\n"
                              "the output of the script commands to a transcript for testing purposes.\n")

    run_script_parser = DEFAULT_ARGUMENT_PARSER(description=run_script_description)
    run_script_parser.add_argument('-t', '--transcript', metavar='TRANSCRIPT_FILE',
                                   help='record the output of the script as a transcript file',
                                   completer=path_complete)
    run_script_parser.add_argument('script_path', help="path to the script file", completer=path_complete)

    @with_argparser(run_script_parser)
    def do_run_script(self, args: argparse.Namespace) -> Optional[bool]:
        """Run commands in script file that is encoded as either ASCII or UTF-8 text.

        :return: True if running of commands should stop
        """
        expanded_path = os.path.abspath(os.path.expanduser(args.script_path))

        # Make sure the path exists and we can access it
        if not os.path.exists(expanded_path):
            self.perror("'{}' does not exist or cannot be accessed".format(expanded_path))
            return

        # Make sure expanded_path points to a file
        if not os.path.isfile(expanded_path):
            self.perror("'{}' is not a file".format(expanded_path))
            return

        # An empty file is not an error, so just return
        if os.path.getsize(expanded_path) == 0:
            return

        # Make sure the file is ASCII or UTF-8 encoded text
        if not utils.is_text_file(expanded_path):
            self.perror("'{}' is not an ASCII or UTF-8 encoded text file".format(expanded_path))
            return

        # Add some protection against accidentally running a Python file. The happens when users
        # mix up run_script and run_pyscript.
        if expanded_path.endswith('.py'):
            self.pwarning("'{}' appears to be a Python file".format(expanded_path))
            selection = self.select('Yes No', 'Continue to try to run it as a text script? ')
            if selection != 'Yes':
                return

        try:
            # Read all lines of the script
            with open(expanded_path, encoding='utf-8') as target:
                script_commands = target.read().splitlines()
        except OSError as ex:  # pragma: no cover
            self.pexcept("Problem accessing script from '{}': {}".format(expanded_path, ex))
            return

        orig_script_dir_count = len(self._script_dir)

        try:
            self._script_dir.append(os.path.dirname(expanded_path))

            if args.transcript:
                self._generate_transcript(script_commands, os.path.expanduser(args.transcript))
            else:
                return self.runcmds_plus_hooks(script_commands)

        finally:
            with self.sigint_protection:
                # Check if a script dir was added before an exception occurred
                if orig_script_dir_count != len(self._script_dir):
                    self._script_dir.pop()

    relative_run_script_description = run_script_description
    relative_run_script_description += (
        "\n\n"
        "If this is called from within an already-running script, the filename will be\n"
        "interpreted relative to the already-running script's directory.")

    relative_run_script_epilog = ("Notes:\n"
                                  "  This command is intended to only be used within text file scripts.")

    relative_run_script_parser = DEFAULT_ARGUMENT_PARSER(description=relative_run_script_description,
                                                         epilog=relative_run_script_epilog)
    relative_run_script_parser.add_argument('file_path', help='a file path pointing to a script')

    @with_argparser(relative_run_script_parser)
    def do__relative_run_script(self, args: argparse.Namespace) -> Optional[bool]:
        """
        Run commands in script file that is encoded as either ASCII or UTF-8 text

        :return: True if running of commands should stop
        """
        file_path = args.file_path
        # NOTE: Relative path is an absolute path, it is just relative to the current script directory
        relative_path = os.path.join(self._current_script_dir or '', file_path)

        # noinspection PyTypeChecker
        return self.do_run_script(utils.quote_string(relative_path))

    def _run_transcript_tests(self, transcript_paths: List[str]) -> None:
        """Runs transcript tests for provided file(s).

        This is called when either -t is provided on the command line or the transcript_files argument is provided
        during construction of the cmd2.Cmd instance.

        :param transcript_paths: list of transcript test file paths
        """
        import time
        import unittest
        import cmd2
        from .transcript import Cmd2TestCase

        class TestMyAppCase(Cmd2TestCase):
            cmdapp = self

        # Validate that there is at least one transcript file
        transcripts_expanded = utils.files_from_glob_patterns(transcript_paths, access=os.R_OK)
        if not transcripts_expanded:
            self.perror('No test files found - nothing to test')
            self.exit_code = -1
            return

        verinfo = ".".join(map(str, sys.version_info[:3]))
        num_transcripts = len(transcripts_expanded)
        plural = '' if len(transcripts_expanded) == 1 else 's'
        self.poutput(ansi.style(utils.align_center(' cmd2 transcript test ', fill_char='='), bold=True))
        self.poutput('platform {} -- Python {}, cmd2-{}, readline-{}'.format(sys.platform, verinfo, cmd2.__version__,
                                                                             rl_type))
        self.poutput('cwd: {}'.format(os.getcwd()))
        self.poutput('cmd2 app: {}'.format(sys.argv[0]))
        self.poutput(ansi.style('collected {} transcript{}'.format(num_transcripts, plural), bold=True))

        self.__class__.testfiles = transcripts_expanded
        sys.argv = [sys.argv[0]]  # the --test argument upsets unittest.main()
        testcase = TestMyAppCase()
        stream = utils.StdSim(sys.stderr)
        # noinspection PyTypeChecker
        runner = unittest.TextTestRunner(stream=stream)
        start_time = time.time()
        test_results = runner.run(testcase)
        execution_time = time.time() - start_time
        if test_results.wasSuccessful():
            ansi.style_aware_write(sys.stderr, stream.read())
            finish_msg = ' {0} transcript{1} passed in {2:.3f} seconds '.format(num_transcripts, plural, execution_time)
            finish_msg = ansi.style_success(utils.align_center(finish_msg, fill_char='='))
            self.poutput(finish_msg)
        else:
            # Strip off the initial traceback which isn't particularly useful for end users
            error_str = stream.read()
            end_of_trace = error_str.find('AssertionError:')
            file_offset = error_str[end_of_trace:].find('File ')
            start = end_of_trace + file_offset

            # But print the transcript file name and line number followed by what was expected and what was observed
            self.perror(error_str[start:])

            # Return a failure error code to support automated transcript-based testing
            self.exit_code = -1

    def async_alert(self, alert_msg: str, new_prompt: Optional[str] = None) -> None:  # pragma: no cover
        """
        Display an important message to the user while they are at a command line prompt.
        To the user it appears as if an alert message is printed above the prompt and their current input
        text and cursor location is left alone.

        Raises a `RuntimeError` if called while another thread holds `terminal_lock`.

        IMPORTANT: This function will not print an alert unless it can acquire self.terminal_lock to ensure
                   a prompt is onscreen.  Therefore it is best to acquire the lock before calling this function
                   to guarantee the alert prints and to avoid raising a RuntimeError.

        :param alert_msg: the message to display to the user
        :param new_prompt: if you also want to change the prompt that is displayed, then include it here
                           see async_update_prompt() docstring for guidance on updating a prompt
        """
        if not (vt100_support and self.use_rawinput):
            return

        # Sanity check that can't fail if self.terminal_lock was acquired before calling this function
        if self.terminal_lock.acquire(blocking=False):

            # Only update terminal if there are changes
            update_terminal = False

            if alert_msg:
                alert_msg += '\n'
                update_terminal = True

            # Set the prompt if it's changed
            if new_prompt is not None and new_prompt != self.prompt:
                self.prompt = new_prompt

                # If we aren't at a continuation prompt, then it's OK to update it
                if not self._at_continuation_prompt:
                    rl_set_prompt(self.prompt)
                    update_terminal = True

            if update_terminal:
                import shutil

                current_prompt = self.continuation_prompt if self._at_continuation_prompt else self.prompt
                terminal_str = ansi.async_alert_str(terminal_columns=shutil.get_terminal_size().columns,
                                                    prompt=current_prompt, line=readline.get_line_buffer(),
                                                    cursor_offset=rl_get_point(), alert_msg=alert_msg)
                if rl_type == RlType.GNU:
                    sys.stderr.write(terminal_str)
                    sys.stderr.flush()
                elif rl_type == RlType.PYREADLINE:
                    # noinspection PyUnresolvedReferences
                    readline.rl.mode.console.write(terminal_str)

                # Redraw the prompt and input lines
                rl_force_redisplay()

            self.terminal_lock.release()

        else:
            raise RuntimeError("another thread holds terminal_lock")

    def async_update_prompt(self, new_prompt: str) -> None:  # pragma: no cover
        """
        Update the command line prompt while the user is still typing at it. This is good for alerting the user to
        system changes dynamically in between commands. For instance you could alter the color of the prompt to
        indicate a system status or increase a counter to report an event. If you do alter the actual text of the
        prompt, it is best to keep the prompt the same width as what's on screen. Otherwise the user's input text will
        be shifted and the update will not be seamless.

        Raises a `RuntimeError` if called while another thread holds `terminal_lock`.

        IMPORTANT: This function will not update the prompt unless it can acquire self.terminal_lock to ensure
                   a prompt is onscreen.  Therefore it is best to acquire the lock before calling this function
                   to guarantee the prompt changes and to avoid raising a RuntimeError.

                   If user is at a continuation prompt while entering a multiline command, the onscreen prompt will
                   not change. However self.prompt will still be updated and display immediately after the multiline
                   line command completes.

        :param new_prompt: what to change the prompt to
        """
        self.async_alert('', new_prompt)

    def set_window_title(self, title: str) -> None:  # pragma: no cover
        """Set the terminal window title.

        Raises a `RuntimeError` if called while another thread holds `terminal_lock`.

        IMPORTANT: This function will not set the title unless it can acquire self.terminal_lock to avoid writing
                   to stderr while a command is running. Therefore it is best to acquire the lock before calling
                   this function to guarantee the title changes and to avoid raising a RuntimeError.

        :param title: the new window title
        """
        if not vt100_support:
            return

        # Sanity check that can't fail if self.terminal_lock was acquired before calling this function
        if self.terminal_lock.acquire(blocking=False):
            try:
                sys.stderr.write(ansi.set_title_str(title))
                sys.stderr.flush()
            except AttributeError:
                # Debugging in Pycharm has issues with setting terminal title
                pass
            finally:
                self.terminal_lock.release()

        else:
            raise RuntimeError("another thread holds terminal_lock")

    def enable_command(self, command: str) -> None:
        """
        Enable a command by restoring its functions

        :param command: the command being enabled
        """
        # If the commands is already enabled, then return
        if command not in self.disabled_commands:
            return

        help_func_name = constants.HELP_FUNC_PREFIX + command
        completer_func_name = constants.COMPLETER_FUNC_PREFIX + command

        # Restore the command function to its original value
        dc = self.disabled_commands[command]
        setattr(self, self._cmd_func_name(command), dc.command_function)

        # Restore the help function to its original value
        if dc.help_function is None:
            delattr(self, help_func_name)
        else:
            setattr(self, help_func_name, dc.help_function)

        # Restore the completer function to its original value
        if dc.completer_function is None:
            delattr(self, completer_func_name)
        else:
            setattr(self, completer_func_name, dc.completer_function)

        # Remove the disabled command entry
        del self.disabled_commands[command]

    def enable_category(self, category: str) -> None:
        """
        Enable an entire category of commands

        :param category: the category to enable
        """
        for cmd_name in list(self.disabled_commands):
            func = self.disabled_commands[cmd_name].command_function
            if getattr(func, constants.CMD_ATTR_HELP_CATEGORY, None) == category:
                self.enable_command(cmd_name)

    def disable_command(self, command: str, message_to_print: str) -> None:
        """
        Disable a command and overwrite its functions

        :param command: the command being disabled
        :param message_to_print: what to print when this command is run or help is called on it while disabled

                                 The variable COMMAND_NAME can be used as a placeholder for the name of the
                                 command being disabled.
                                 ex: message_to_print = "{} is currently disabled".format(COMMAND_NAME)
        """
        # If the commands is already disabled, then return
        if command in self.disabled_commands:
            return

        # Make sure this is an actual command
        command_function = self.cmd_func(command)
        if command_function is None:
            raise AttributeError("{} does not refer to a command".format(command))

        help_func_name = constants.HELP_FUNC_PREFIX + command
        completer_func_name = constants.COMPLETER_FUNC_PREFIX + command

        # Add the disabled command record
        self.disabled_commands[command] = DisabledCommand(command_function=command_function,
                                                          help_function=getattr(self, help_func_name, None),
                                                          completer_function=getattr(self, completer_func_name, None))

        # Overwrite the command and help functions to print the message
        new_func = functools.partial(self._report_disabled_command_usage,
                                     message_to_print=message_to_print.replace(constants.COMMAND_NAME, command))
        setattr(self, self._cmd_func_name(command), new_func)
        setattr(self, help_func_name, new_func)

        # Set the completer to a function that returns a blank list
        setattr(self, completer_func_name, lambda *args, **kwargs: [])

    def disable_category(self, category: str, message_to_print: str) -> None:
        """Disable an entire category of commands.

        :param category: the category to disable
        :param message_to_print: what to print when anything in this category is run or help is called on it
                                 while disabled. The variable COMMAND_NAME can be used as a placeholder for the name
                                 of the command being disabled.
                                 ex: message_to_print = "{} is currently disabled".format(COMMAND_NAME)
        """
        all_commands = self.get_all_commands()

        for cmd_name in all_commands:
            func = self.cmd_func(cmd_name)
            if getattr(func, constants.CMD_ATTR_HELP_CATEGORY, None) == category:
                self.disable_command(cmd_name, message_to_print)

    def _report_disabled_command_usage(self, *_args, message_to_print: str, **_kwargs) -> None:
        """
        Report when a disabled command has been run or had help called on it

        :param args: not used
        :param message_to_print: the message reporting that the command is disabled
        :param kwargs: not used
        """
        # Set apply_style to False so message_to_print's style is not overridden
        self.perror(message_to_print, apply_style=False)

    def cmdloop(self, intro: Optional[str] = None) -> int:
        """This is an outer wrapper around _cmdloop() which deals with extra features provided by cmd2.

        _cmdloop() provides the main loop equivalent to cmd.cmdloop().  This is a wrapper around that which deals with
        the following extra features provided by cmd2:
        - transcript testing
        - intro banner
        - exit code

        :param intro: if provided this overrides self.intro and serves as the intro banner printed once at start
        """
        # cmdloop() expects to be run in the main thread to support extensive use of KeyboardInterrupts throughout the
        # other built-in functions. You are free to override cmdloop, but much of cmd2's features will be limited.
        if not threading.current_thread() is threading.main_thread():
            raise RuntimeError("cmdloop must be run in the main thread")

        # Register a SIGINT signal handler for Ctrl+C
        import signal
        original_sigint_handler = signal.getsignal(signal.SIGINT)
        signal.signal(signal.SIGINT, self.sigint_handler)

        # Grab terminal lock before the command line prompt has been drawn by readline
        self.terminal_lock.acquire()

        # Always run the preloop first
        for func in self._preloop_hooks:
            func()
        self.preloop()

        # If transcript-based regression testing was requested, then do that instead of the main loop
        if self._transcript_files is not None:
            self._run_transcript_tests([os.path.expanduser(tf) for tf in self._transcript_files])
        else:
            # If an intro was supplied in the method call, allow it to override the default
            if intro is not None:
                self.intro = intro

            # Print the intro, if there is one, right after the preloop
            if self.intro is not None:
                self.poutput(self.intro)

            # And then call _cmdloop() to enter the main loop
            self._cmdloop()

        # Run the postloop() no matter what
        for func in self._postloop_hooks:
            func()
        self.postloop()

        # Release terminal lock now that postloop code should have stopped any terminal updater threads
        # This will also zero the lock count in case cmdloop() is called again
        self.terminal_lock.release()

        # Restore the original signal handler
        signal.signal(signal.SIGINT, original_sigint_handler)

        return self.exit_code

    ###
    #
    # plugin related functions
    #
    ###
    def _initialize_plugin_system(self) -> None:
        """Initialize the plugin system"""
        self._preloop_hooks = []
        self._postloop_hooks = []
        self._postparsing_hooks = []
        self._precmd_hooks = []
        self._postcmd_hooks = []
        self._cmdfinalization_hooks = []

    @classmethod
    def _validate_callable_param_count(cls, func: Callable, count: int) -> None:
        """Ensure a function has the given number of parameters."""
        signature = inspect.signature(func)
        # validate that the callable has the right number of parameters
        nparam = len(signature.parameters)
        if nparam != count:
            raise TypeError('{} has {} positional arguments, expected {}'.format(
                func.__name__,
                nparam,
                count,
            ))

    @classmethod
    def _validate_prepostloop_callable(cls, func: Callable[[None], None]) -> None:
        """Check parameter and return types for preloop and postloop hooks."""
        cls._validate_callable_param_count(func, 0)
        # make sure there is no return notation
        signature = inspect.signature(func)
        if signature.return_annotation is not None:
            raise TypeError("{} must declare return a return type of 'None'".format(
                func.__name__,
            ))

    def register_preloop_hook(self, func: Callable[[None], None]) -> None:
        """Register a function to be called at the beginning of the command loop."""
        self._validate_prepostloop_callable(func)
        self._preloop_hooks.append(func)

    def register_postloop_hook(self, func: Callable[[None], None]) -> None:
        """Register a function to be called at the end of the command loop."""
        self._validate_prepostloop_callable(func)
        self._postloop_hooks.append(func)

    @classmethod
    def _validate_postparsing_callable(cls, func: Callable[[plugin.PostparsingData], plugin.PostparsingData]) -> None:
        """Check parameter and return types for postparsing hooks"""
        cls._validate_callable_param_count(func, 1)
        signature = inspect.signature(func)
        _, param = list(signature.parameters.items())[0]
        if param.annotation != plugin.PostparsingData:
            raise TypeError("{} must have one parameter declared with type 'cmd2.plugin.PostparsingData'".format(
                func.__name__
            ))
        if signature.return_annotation != plugin.PostparsingData:
            raise TypeError("{} must declare return a return type of 'cmd2.plugin.PostparsingData'".format(
                func.__name__
            ))

    def register_postparsing_hook(self, func: Callable[[plugin.PostparsingData], plugin.PostparsingData]) -> None:
        """Register a function to be called after parsing user input but before running the command"""
        self._validate_postparsing_callable(func)
        self._postparsing_hooks.append(func)

    @classmethod
    def _validate_prepostcmd_hook(cls, func: Callable, data_type: Type) -> None:
        """Check parameter and return types for pre and post command hooks."""
        signature = inspect.signature(func)
        # validate that the callable has the right number of parameters
        cls._validate_callable_param_count(func, 1)
        # validate the parameter has the right annotation
        paramname = list(signature.parameters.keys())[0]
        param = signature.parameters[paramname]
        if param.annotation != data_type:
            raise TypeError('argument 1 of {} has incompatible type {}, expected {}'.format(
                func.__name__,
                param.annotation,
                data_type,
            ))
        # validate the return value has the right annotation
        if signature.return_annotation == signature.empty:
            raise TypeError('{} does not have a declared return type, expected {}'.format(
                func.__name__,
                data_type,
            ))
        if signature.return_annotation != data_type:
            raise TypeError('{} has incompatible return type {}, expected {}'.format(
                func.__name__,
                signature.return_annotation,
                data_type,
            ))

    def register_precmd_hook(self, func: Callable[[plugin.PrecommandData], plugin.PrecommandData]) -> None:
        """Register a hook to be called before the command function."""
        self._validate_prepostcmd_hook(func, plugin.PrecommandData)
        self._precmd_hooks.append(func)

    def register_postcmd_hook(self, func: Callable[[plugin.PostcommandData], plugin.PostcommandData]) -> None:
        """Register a hook to be called after the command function."""
        self._validate_prepostcmd_hook(func, plugin.PostcommandData)
        self._postcmd_hooks.append(func)

    @classmethod
    def _validate_cmdfinalization_callable(cls, func: Callable[[plugin.CommandFinalizationData],
                                                               plugin.CommandFinalizationData]) -> None:
        """Check parameter and return types for command finalization hooks."""
        cls._validate_callable_param_count(func, 1)
        signature = inspect.signature(func)
        _, param = list(signature.parameters.items())[0]
        if param.annotation != plugin.CommandFinalizationData:
            raise TypeError("{} must have one parameter declared with type {}".format(func.__name__,
                                                                                      plugin.CommandFinalizationData))
        if signature.return_annotation != plugin.CommandFinalizationData:
            raise TypeError("{} must declare return a return type of {}".format(func.__name__,
                                                                                plugin.CommandFinalizationData))

    def register_cmdfinalization_hook(self, func: Callable[[plugin.CommandFinalizationData],
                                                           plugin.CommandFinalizationData]) -> None:
        """Register a hook to be called after a command is completed, whether it completes successfully or not."""
        self._validate_cmdfinalization_callable(func)
        self._cmdfinalization_hooks.append(func)

    def _resolve_func_self(self,
                           cmd_support_func: Callable,
                           cmd_self: Union[CommandSet, 'Cmd']) -> object:
        """
        Attempt to resolve a candidate instance to pass as 'self' for an unbound class method that was
        used when defining command's argparse object. Since we restrict registration to only a single CommandSet
        instance of each type, using type is a reasonably safe way to resolve the correct object instance

        :param cmd_support_func: command support function. This could be a completer or namespace provider
        :param cmd_self: The `self` associated with the command or sub-command
        :return:
        """
        # figure out what class the command support function was defined in
        func_class = get_defining_class(cmd_support_func)

        # Was there a defining class identified? If so, is it a sub-class of CommandSet?
        if func_class is not None and issubclass(func_class, CommandSet):
            # Since the support function is provided as an unbound function, we need to locate the instance
            # of the CommandSet to pass in as `self` to emulate a bound method call.
            # We're searching for candidates that match the support function's defining class type in this order:
            #   1. Is the command's CommandSet a sub-class of the support function's class?
            #   2. Do any of the registered CommandSets in the Cmd2 application exactly match the type?
            #   3. Is there a registered CommandSet that is is the only matching subclass?

            # check if the command's CommandSet is a sub-class of the support function's defining class
            if isinstance(cmd_self, func_class):
                # Case 1: Command's CommandSet is a sub-class of the support function's CommandSet
                func_self = cmd_self
            else:
                # Search all registered CommandSets
                func_self = None
                candidate_sets = []  # type: List[CommandSet]
                for installed_cmd_set in self._installed_command_sets:
                    if type(installed_cmd_set) == func_class:
                        # Case 2: CommandSet is an exact type match for the function's CommandSet
                        func_self = installed_cmd_set
                        break

                    # Add candidate for Case 3:
                    if isinstance(installed_cmd_set, func_class):
                        candidate_sets.append(installed_cmd_set)
                if func_self is None and len(candidate_sets) == 1:
                    # Case 3: There exists exactly 1 CommandSet that is a sub-class match of the function's CommandSet
                    func_self = candidate_sets[0]
            return func_self
        else:
            return self<|MERGE_RESOLUTION|>--- conflicted
+++ resolved
@@ -2879,12 +2879,7 @@
     alias_delete_parser = DEFAULT_ARGUMENT_PARSER(description=alias_delete_description)
     alias_delete_parser.add_argument('-a', '--all', action='store_true', help="delete all aliases")
     alias_delete_parser.add_argument('names', nargs=argparse.ZERO_OR_MORE, help='alias(es) to delete',
-<<<<<<< HEAD
                                      choices_provider=_get_alias_completion_items, descriptive_header='Value')
-    alias_delete_parser.add_argument('-a', '--all', action='store_true', help="delete all aliases")
-=======
-                                     choices_method=_get_alias_completion_items, descriptive_header='Value')
->>>>>>> d348f09c
 
     @as_subcommand_to('alias', 'delete', alias_delete_parser, help=alias_delete_help)
     def _alias_delete(self, args: argparse.Namespace) -> None:
@@ -3092,12 +3087,7 @@
     macro_delete_parser = DEFAULT_ARGUMENT_PARSER(description=macro_delete_description)
     macro_delete_parser.add_argument('-a', '--all', action='store_true', help="delete all macros")
     macro_delete_parser.add_argument('names', nargs=argparse.ZERO_OR_MORE, help='macro(s) to delete',
-<<<<<<< HEAD
                                      choices_provider=_get_macro_completion_items, descriptive_header='Value')
-    macro_delete_parser.add_argument('-a', '--all', action='store_true', help="delete all macros")
-=======
-                                     choices_method=_get_macro_completion_items, descriptive_header='Value')
->>>>>>> d348f09c
 
     @as_subcommand_to('macro', 'delete', macro_delete_parser, help=macro_delete_help)
     def _macro_delete(self, args: argparse.Namespace) -> None:
@@ -3182,13 +3172,7 @@
     help_parser.add_argument('command', nargs=argparse.OPTIONAL, help="command to retrieve help for",
                              completer=complete_help_command)
     help_parser.add_argument('subcommands', nargs=argparse.REMAINDER, help="subcommand(s) to retrieve help for",
-<<<<<<< HEAD
                              completer=complete_help_subcommands)
-    help_parser.add_argument('-v', '--verbose', action='store_true',
-                             help="print a list of all commands with descriptions of each")
-=======
-                             completer_method=complete_help_subcommands)
->>>>>>> d348f09c
 
     # Get rid of cmd's complete_help() functions so ArgparseCompleter will complete the help command
     if getattr(cmd.Cmd, 'complete_help', None) is not None:
