#!/usr/bin/env python
# coding=utf-8
"""Variant on standard library's cmd with extra features.

To use, simply import cmd2.Cmd instead of cmd.Cmd; use precisely as though you
were using the standard library's cmd, while enjoying the extra features.

Searchable command history (commands: "history")
Load commands from file, save to file, edit commands in file
Multi-line commands
Special-character shortcut commands (beyond cmd's "@" and "!")
Settable environment parameters
Parsing commands with `argparse` argument parsers (flags)
Redirection to file with >, >>; input from file with <
Easy transcript-based testing of applications (see examples/example.py)
Bash-style ``select`` available

Note that redirection with > and | will only work if `self.poutput()`
is used in place of `print`.

- Catherine Devlin, Jan 03 2008 - catherinedevlin.blogspot.com

Git repository on GitHub at https://github.com/python-cmd2/cmd2
"""
# many imports are lazy-loaded when they are needed
import argparse
import cmd
import collections
<<<<<<< HEAD
=======
from colorama import Fore
import copy
import datetime
import functools
>>>>>>> 5d64ebee
import glob
import os
import platform
import re
import shlex
import sys
from typing import Callable, List, Optional, Union, Tuple

import pyperclip

from . import constants
from . import utils

from cmd2.parsing import StatementParser, Statement

# Set up readline
from .rl_utils import rl_type, RlType
if rl_type == RlType.NONE:
    rl_warning = "Readline features including tab completion have been disabled since no \n" \
                 "supported version of readline was found. To resolve this, install \n" \
                 "pyreadline on Windows or gnureadline on Mac.\n\n"
    sys.stderr.write(Fore.LIGHTYELLOW_EX + rl_warning + Fore.RESET)
else:
    from .rl_utils import rl_force_redisplay, readline

    if rl_type == RlType.PYREADLINE:

        # Save the original pyreadline display completion function since we need to override it and restore it
        # noinspection PyProtectedMember
        orig_pyreadline_display = readline.rl.mode._display_completions

    elif rl_type == RlType.GNU:

        # We need wcswidth to calculate display width of tab completions
        from wcwidth import wcswidth

        # Get the readline lib so we can make changes to it
        import ctypes
        from .rl_utils import readline_lib

from .argparse_completer import AutoCompleter, ACArgumentParser

# Newer versions of pyperclip are released as a single file, but older versions had a more complicated structure
try:
    from pyperclip.exceptions import PyperclipException
except ImportError:
    # noinspection PyUnresolvedReferences
    from pyperclip import PyperclipException

# Collection is a container that is sizable and iterable
# It was introduced in Python 3.6. We will try to import it, otherwise use our implementation
try:
    from collections.abc import Collection, Iterable
except ImportError:
    from collections.abc import Sized, Iterable, Container

    # noinspection PyAbstractClass
    class Collection(Sized, Iterable, Container):

        __slots__ = ()

        # noinspection PyPep8Naming
        @classmethod
        def __subclasshook__(cls, C):
            if cls is Collection:
                if any("__len__" in B.__dict__ for B in C.__mro__) and \
                        any("__iter__" in B.__dict__ for B in C.__mro__) and \
                        any("__contains__" in B.__dict__ for B in C.__mro__):
                    return True
            return NotImplemented

# Python 3.4 require contextlib2 for temporarily redirecting stderr and stdout
if sys.version_info < (3, 5):
    from contextlib2 import redirect_stdout, redirect_stderr
else:
    from contextlib import redirect_stdout, redirect_stderr

# Detect whether IPython is installed to determine if the built-in "ipy" command should be included
ipython_available = True
try:
    # noinspection PyUnresolvedReferences,PyPackageRequirements
    from IPython import embed
except ImportError:
    ipython_available = False

__version__ = '0.9.0'


# optional attribute, when tagged on a function, allows cmd2 to categorize commands
HELP_CATEGORY = 'help_category'
HELP_SUMMARY = 'help_summary'


def categorize(func: Union[Callable, Iterable], category: str) -> None:
    """Categorize a function.

    The help command output will group this function under the specified category heading

    :param func: function to categorize
    :param category: category to put it in
    """
    if isinstance(func, Iterable):
        for item in func:
            setattr(item, HELP_CATEGORY, category)
    else:
        setattr(func, HELP_CATEGORY, category)

def parse_quoted_string(cmdline: str) -> List[str]:
    """Parse a quoted string into a list of arguments."""
    if isinstance(cmdline, list):
        # arguments are already a list, return the list we were passed
        lexed_arglist = cmdline
    else:
        # Use shlex to split the command line into a list of arguments based on shell rules
        lexed_arglist = shlex.split(cmdline, posix=False)
        # strip off outer quotes for convenience
        temp_arglist = []
        for arg in lexed_arglist:
            temp_arglist.append(utils.strip_quotes(arg))
        lexed_arglist = temp_arglist
    return lexed_arglist


def with_category(category: str) -> Callable:
    """A decorator to apply a category to a command function."""
    def cat_decorator(func):
        categorize(func, category)
        return func
    return cat_decorator


def with_argument_list(func: Callable) -> Callable:
    """A decorator to alter the arguments passed to a do_* cmd2
    method. Default passes a string of whatever the user typed.
    With this decorator, the decorated method will receive a list
    of arguments parsed from user input using shlex.split()."""
    import functools

    @functools.wraps(func)
    def cmd_wrapper(self, cmdline):
        lexed_arglist = parse_quoted_string(cmdline)
        return func(self, lexed_arglist)

    cmd_wrapper.__doc__ = func.__doc__
    return cmd_wrapper


def with_argparser_and_unknown_args(argparser: argparse.ArgumentParser) -> Callable:
    """A decorator to alter a cmd2 method to populate its ``args`` argument by parsing arguments with the given
    instance of argparse.ArgumentParser, but also returning unknown args as a list.

    :param argparser: argparse.ArgumentParser - given instance of ArgumentParser
    :return: function that gets passed parsed args and a list of unknown args
    """
    import functools

    # noinspection PyProtectedMember
    def arg_decorator(func: Callable):
        @functools.wraps(func)
        def cmd_wrapper(instance, cmdline):
            lexed_arglist = parse_quoted_string(cmdline)
            try:
                args, unknown = argparser.parse_known_args(lexed_arglist)
            except SystemExit:
                return
            else:
                return func(instance, args, unknown)

        # argparser defaults the program name to sys.argv[0]
        # we want it to be the name of our command
        argparser.prog = func.__name__[3:]

        # If the description has not been set, then use the method docstring if one exists
        if argparser.description is None and func.__doc__:
            argparser.description = func.__doc__

        if func.__doc__:
            setattr(cmd_wrapper, HELP_SUMMARY, func.__doc__)

        cmd_wrapper.__doc__ = argparser.format_help()

        # Mark this function as having an argparse ArgumentParser
        setattr(cmd_wrapper, 'argparser', argparser)

        return cmd_wrapper

    return arg_decorator


def with_argparser(argparser: argparse.ArgumentParser) -> Callable:
    """A decorator to alter a cmd2 method to populate its ``args`` argument by parsing arguments
    with the given instance of argparse.ArgumentParser.

    :param argparser: argparse.ArgumentParser - given instance of ArgumentParser
    :return: function that gets passed parsed args
    """
    import functools

    # noinspection PyProtectedMember
    def arg_decorator(func: Callable):
        @functools.wraps(func)
        def cmd_wrapper(instance, cmdline):
            lexed_arglist = parse_quoted_string(cmdline)
            try:
                args = argparser.parse_args(lexed_arglist)
            except SystemExit:
                return
            else:
                return func(instance, args)

        # argparser defaults the program name to sys.argv[0]
        # we want it to be the name of our command
        argparser.prog = func.__name__[3:]

        # If the description has not been set, then use the method docstring if one exists
        if argparser.description is None and func.__doc__:
            argparser.description = func.__doc__

        if func.__doc__:
            setattr(cmd_wrapper, HELP_SUMMARY, func.__doc__)

        cmd_wrapper.__doc__ = argparser.format_help()

        # Mark this function as having an argparse ArgumentParser
        setattr(cmd_wrapper, 'argparser', argparser)

        return cmd_wrapper

    return arg_decorator


# Can we access the clipboard?  Should always be true on Windows and Mac, but only sometimes on Linux
# noinspection PyUnresolvedReferences
try:
    # Get the version of the pyperclip module as a float
    pyperclip_ver = float('.'.join(pyperclip.__version__.split('.')[:2]))

    # The extraneous output bug in pyperclip on Linux using xclip was fixed in more recent versions of pyperclip
    if sys.platform.startswith('linux') and pyperclip_ver < 1.6:
        # Avoid extraneous output to stderr from xclip when clipboard is empty at cost of overwriting clipboard contents
        pyperclip.copy('')
    else:
        # Try getting the contents of the clipboard
        _ = pyperclip.paste()
except PyperclipException:
    can_clip = False
else:
    can_clip = True


def disable_clip() -> None:
    """ Allows user of cmd2 to manually disable clipboard cut-and-paste functionality."""
    global can_clip
    can_clip = False


def get_paste_buffer() -> str:
    """Get the contents of the clipboard / paste buffer.

    :return: contents of the clipboard
    """
    pb_str = pyperclip.paste()
    return pb_str


def write_to_paste_buffer(txt: str) -> None:
    """Copy text to the clipboard / paste buffer.

    :param txt: text to copy to the clipboard
    """
    pyperclip.copy(txt)


class EmbeddedConsoleExit(SystemExit):
    """Custom exception class for use with the py command."""
    pass


class EmptyStatement(Exception):
    """Custom exception class for handling behavior when the user just presses <Enter>."""
    pass


class Cmd(cmd.Cmd):
    """An easy but powerful framework for writing line-oriented command interpreters.

    Extends the Python Standard Library’s cmd package by adding a lot of useful features
    to the out of the box configuration.

    Line-oriented command interpreters are often useful for test harnesses, internal tools, and rapid prototypes.
    """
    # Attributes used to configure the StatementParser, best not to change these at runtime
    blankLinesAllowed = False
    multiline_commands = []
    shortcuts = {'?': 'help', '!': 'shell', '@': 'load', '@@': '_relative_load'}
    aliases = dict()
    terminators = [';']

    # Attributes which are NOT dynamically settable at runtime
    allow_cli_args = True       # Should arguments passed on the command-line be processed as commands?
    allow_redirection = True    # Should output redirection and pipes be allowed
    default_to_shell = False    # Attempt to run unrecognized commands as shell commands
    quit_on_sigint = False      # Quit the loop on interrupt instead of just resetting prompt
    reserved_words = []

    # Attributes which ARE dynamically settable at runtime
    colors = (platform.system() != 'Windows')
    continuation_prompt = '> '
    debug = False
    echo = False
    editor = os.environ.get('EDITOR')
    if not editor:
        if sys.platform[:3] == 'win':
            editor = 'notepad'
        else:
            # Favor command-line editors first so we don't leave the terminal to edit
            for editor in ['vim', 'vi', 'emacs', 'nano', 'pico', 'gedit', 'kate', 'subl', 'geany', 'atom']:
                if utils.which(editor):
                    break
    feedback_to_output = False  # Do not include nonessentials in >, | output by default (things like timing)
    locals_in_py = False
    quiet = False  # Do not suppress nonessential output
    timing = False  # Prints elapsed time for each command

    # To make an attribute settable with the "do_set" command, add it to this ...
    # This starts out as a dictionary but gets converted to an OrderedDict sorted alphabetically by key
    settable = {'colors': 'Colorized output (*nix only)',
                'continuation_prompt': 'On 2nd+ line of input',
                'debug': 'Show full error stack on error',
                'echo': 'Echo command issued into output',
                'editor': 'Program used by ``edit``',
                'feedback_to_output': 'Include nonessentials in `|`, `>` results',
                'locals_in_py': 'Allow access to your application in py via self',
                'prompt': 'The prompt issued to solicit input',
                'quiet': "Don't print nonessential feedback",
                'timing': 'Report execution times'}

    def __init__(self, completekey='tab', stdin=None, stdout=None, persistent_history_file='',
                 persistent_history_length=1000, startup_script=None, use_ipython=False, transcript_files=None):
        """An easy but powerful framework for writing line-oriented command interpreters, extends Python's cmd package.

        :param completekey: str - (optional) readline name of a completion key, default to Tab
        :param stdin: (optional) alternate input file object, if not specified, sys.stdin is used
        :param stdout: (optional) alternate output file object, if not specified, sys.stdout is used
        :param persistent_history_file: str - (optional) file path to load a persistent readline history from
        :param persistent_history_length: int - (optional) max number of lines which will be written to the history file
        :param startup_script: str - (optional) file path to a a script to load and execute at startup
        :param use_ipython: (optional) should the "ipy" command be included for an embedded IPython shell
        :param transcript_files: str - (optional) allows running transcript tests when allow_cli_args is False
        """
        # If use_ipython is False, make sure the do_ipy() method doesn't exit
        if not use_ipython:
            try:
                del Cmd.do_ipy
            except AttributeError:
                pass

        # If persistent readline history is enabled, then read history from file and register to write to file at exit
        if persistent_history_file and rl_type != RlType.NONE:
            persistent_history_file = os.path.expanduser(persistent_history_file)
            try:
                readline.read_history_file(persistent_history_file)
                # default history len is -1 (infinite), which may grow unruly
                readline.set_history_length(persistent_history_length)
            except FileNotFoundError:
                pass
            import atexit
            atexit.register(readline.write_history_file, persistent_history_file)

        # Call super class constructor
        super().__init__(completekey=completekey, stdin=stdin, stdout=stdout)

        # Commands to exclude from the help menu and tab completion
        self.hidden_commands = ['eof', 'eos', '_relative_load']

        # Commands to exclude from the history command
        self.exclude_from_history = '''history edit eof eos'''.split()

        self._finalize_app_parameters()

        self.initial_stdout = sys.stdout
        self.history = History()
        self.pystate = {}
        self.pyscript_name = 'app'
        self.keywords = self.reserved_words + [fname[3:] for fname in dir(self) if fname.startswith('do_')]
        self.statement_parser = StatementParser(
            allow_redirection=self.allow_redirection,
            terminators=self.terminators,
            multiline_commands=self.multiline_commands,
            aliases=self.aliases,
            shortcuts=self.shortcuts,
        )
        self._transcript_files = transcript_files

        # Used to enable the ability for a Python script to quit the application
        self._should_quit = False

        # True if running inside a Python script or interactive console, False otherwise
        self._in_py = False

        # Stores results from the last command run to enable usage of results in a Python script or interactive console
        # Built-in commands don't make use of this.  It is purely there for user-defined commands and convenience.
        self._last_result = None

        # Used to save state during a redirection
        self.kept_state = None
        self.kept_sys = None

        # Codes used for exit conditions
        self._STOP_AND_EXIT = True  # cmd convention

        self._colorcodes = {'bold': {True: '\x1b[1m', False: '\x1b[22m'},
                            'cyan': {True: '\x1b[36m', False: '\x1b[39m'},
                            'blue': {True: '\x1b[34m', False: '\x1b[39m'},
                            'red': {True: '\x1b[31m', False: '\x1b[39m'},
                            'magenta': {True: '\x1b[35m', False: '\x1b[39m'},
                            'green': {True: '\x1b[32m', False: '\x1b[39m'},
                            'underline': {True: '\x1b[4m', False: '\x1b[24m'},
                            'yellow': {True: '\x1b[33m', False: '\x1b[39m'}}

        # Used load command to store the current script dir as a LIFO queue to support _relative_load command
        self._script_dir = []

        # Used when piping command output to a shell command
        self.pipe_proc = None

        # Used by complete() for readline tab completion
        self.completion_matches = []

        # Used to keep track of whether we are redirecting or piping output
        self.redirecting = False

        # If this string is non-empty, then this warning message will print if a broken pipe error occurs while printing
        self.broken_pipe_warning = ''

        # If a startup script is provided, then add it in the queue to load
        if startup_script is not None:
            startup_script = os.path.expanduser(startup_script)
            if os.path.exists(startup_script) and os.path.getsize(startup_script) > 0:
                self.cmdqueue.append('load {}'.format(startup_script))

        ############################################################################################################
        # The following variables are used by tab-completion functions. They are reset each time complete() is run
        # using set_completion_defaults() and it is up to completer functions to set them before returning results.
        ############################################################################################################

        # If true and a single match is returned to complete(), then a space will be appended
        # if the match appears at the end of the line
        self.allow_appended_space = True

        # If true and a single match is returned to complete(), then a closing quote
        # will be added if there is an unmatched opening quote
        self.allow_closing_quote = True

        # Use this list if you are completing strings that contain a common delimiter and you only want to
        # display the final portion of the matches as the tab-completion suggestions. The full matches
        # still must be returned from your completer function. For an example, look at path_complete()
        # which uses this to show only the basename of paths as the suggestions. delimiter_complete() also
        # populates this list.
        self.display_matches = []

    # -----  Methods related to presenting output to the user -----

    @property
    def visible_prompt(self):
        """Read-only property to get the visible prompt with any ANSI escape codes stripped.

        Used by transcript testing to make it easier and more reliable when users are doing things like coloring the
        prompt using ANSI color codes.

        :return: str - prompt stripped of any ANSI escape codes
        """
        return utils.strip_ansi(self.prompt)

    def _finalize_app_parameters(self):
        # noinspection PyUnresolvedReferences
        self.shortcuts = sorted(self.shortcuts.items(), reverse=True)

        # Make sure settable parameters are sorted alphabetically by key
        self.settable = collections.OrderedDict(sorted(self.settable.items(), key=lambda t: t[0]))

    def poutput(self, msg, end='\n'):
        """Convenient shortcut for self.stdout.write(); by default adds newline to end if not already present.

        Also handles BrokenPipeError exceptions for when a commands's output has been piped to another process and
        that process terminates before the cmd2 command is finished executing.

        :param msg: str - message to print to current stdout - anything convertible to a str with '{}'.format() is OK
        :param end: str - string appended after the end of the message if not already present, default a newline
        """
        if msg is not None and msg != '':
            try:
                msg_str = '{}'.format(msg)
                self.stdout.write(msg_str)
                if not msg_str.endswith(end):
                    self.stdout.write(end)
            except BrokenPipeError:
                # This occurs if a command's output is being piped to another process and that process closes before the
                # command is finished. If you would like your application to print a warning message, then set the
                # broken_pipe_warning attribute to the message you want printed.
                if self.broken_pipe_warning:
                    sys.stderr.write(self.broken_pipe_warning)

    def perror(self, errmsg, exception_type=None, traceback_war=True):
        """ Print error message to sys.stderr and if debug is true, print an exception Traceback if one exists.

        :param errmsg: str - error message to print out
        :param exception_type: str - (optional) type of exception which precipitated this error message
        :param traceback_war: bool - (optional) if True, print a message to let user know they can enable debug
        :return:
        """
        if self.debug:
            import traceback
            traceback.print_exc()

        if exception_type is None:
            err = self.colorize("ERROR: {}\n".format(errmsg), 'red')
            sys.stderr.write(err)
        else:
            err = "EXCEPTION of type '{}' occurred with message: '{}'\n".format(exception_type, errmsg)
            sys.stderr.write(self.colorize(err, 'red'))

        if traceback_war:
            war = "To enable full traceback, run the following command:  'set debug true'\n"
            sys.stderr.write(self.colorize(war, 'yellow'))

    def pfeedback(self, msg):
        """For printing nonessential feedback.  Can be silenced with `quiet`.
           Inclusion in redirected output is controlled by `feedback_to_output`."""
        if not self.quiet:
            if self.feedback_to_output:
                self.poutput(msg)
            else:
                sys.stderr.write("{}\n".format(msg))

    def ppaged(self, msg, end='\n'):
        """Print output using a pager if it would go off screen and stdout isn't currently being redirected.

        Never uses a pager inside of a script (Python or text) or when output is being redirected or piped or when
        stdout or stdin are not a fully functional terminal.

        :param msg: str - message to print to current stdout - anything convertible to a str with '{}'.format() is OK
        :param end: str - string appended after the end of the message if not already present, default a newline
        """
        import subprocess
        if msg is not None and msg != '':
            try:
                msg_str = '{}'.format(msg)
                if not msg_str.endswith(end):
                    msg_str += end

                # Attempt to detect if we are not running within a fully functional terminal.
                # Don't try to use the pager when being run by a continuous integration system like Jenkins + pexpect.
                functional_terminal = False

                if self.stdin.isatty() and self.stdout.isatty():
                    if sys.platform.startswith('win') or os.environ.get('TERM') is not None:
                        functional_terminal = True

                # Don't attempt to use a pager that can block if redirecting or running a script (either text or Python)
                # Also only attempt to use a pager if actually running in a real fully functional terminal
                if functional_terminal and not self.redirecting and not self._in_py and not self._script_dir:

                    if sys.platform.startswith('win'):
                        pager_cmd = 'more'
                    else:
                        # Here is the meaning of the various flags we are using with the less command:
                        # -S causes lines longer than the screen width to be chopped (truncated) rather than wrapped
                        # -R causes ANSI "color" escape sequences to be output in raw form (i.e. colors are displayed)
                        # -X disables sending the termcap initialization and deinitialization strings to the terminal
                        # -F causes less to automatically exit if the entire file can be displayed on the first screen
                        pager_cmd = 'less -SRXF'
                    self.pipe_proc = subprocess.Popen(pager_cmd, shell=True, stdin=subprocess.PIPE)
                    try:
                        self.pipe_proc.stdin.write(msg_str.encode('utf-8', 'replace'))
                        self.pipe_proc.stdin.close()
                    except (IOError, KeyboardInterrupt):
                        pass

                    # Less doesn't respect ^C, but catches it for its own UI purposes (aborting search etc. inside less)
                    while True:
                        try:
                            self.pipe_proc.wait()
                        except KeyboardInterrupt:
                            pass
                        else:
                            break
                    self.pipe_proc = None
                else:
                    self.stdout.write(msg_str)
            except BrokenPipeError:
                # This occurs if a command's output is being piped to another process and that process closes before the
                # command is finished. If you would like your application to print a warning message, then set the
                # broken_pipe_warning attribute to the message you want printed.
                if self.broken_pipe_warning:
                    sys.stderr.write(self.broken_pipe_warning)

    def colorize(self, val, color):
        """Given a string (``val``), returns that string wrapped in UNIX-style
           special characters that turn on (and then off) text color and style.
           If the ``colors`` environment parameter is ``False``, or the application
           is running on Windows, will return ``val`` unchanged.
           ``color`` should be one of the supported strings (or styles):
           red/blue/green/cyan/magenta, bold, underline"""
        if self.colors and (self.stdout == self.initial_stdout):
            return self._colorcodes[color][True] + val + self._colorcodes[color][False]
        return val

    # -----  Methods related to tab completion -----

    def set_completion_defaults(self):
        """
        Resets tab completion settings
        Needs to be called each time readline runs tab completion
        """
        self.allow_appended_space = True
        self.allow_closing_quote = True
        self.display_matches = []

        if rl_type == RlType.GNU:
            readline.set_completion_display_matches_hook(self._display_matches_gnu_readline)
        elif rl_type == RlType.PYREADLINE:
            readline.rl.mode._display_completions = self._display_matches_pyreadline

    def tokens_for_completion(self, line, begidx, endidx):
        """
        Used by tab completion functions to get all tokens through the one being completed
        :param line: str - the current input line with leading whitespace removed
        :param begidx: int - the beginning index of the prefix text
        :param endidx: int - the ending index of the prefix text
        :return: A 2 item tuple where the items are
                 On Success
                     tokens: list of unquoted tokens
                             this is generally the list needed for tab completion functions
                     raw_tokens: list of tokens with any quotes preserved
                                 this can be used to know if a token was quoted or is missing a closing quote

                     Both lists are guaranteed to have at least 1 item
                     The last item in both lists is the token being tab completed

                 On Failure
                    Both items are None
        """
        import copy
        unclosed_quote = ''
        quotes_to_try = copy.copy(constants.QUOTES)

        tmp_line = line[:endidx]
        tmp_endidx = endidx

        # Parse the line into tokens
        while True:
            try:
                # Use non-POSIX parsing to keep the quotes around the tokens
                initial_tokens = shlex.split(tmp_line[:tmp_endidx], posix=False)

                # If the cursor is at an empty token outside of a quoted string,
                # then that is the token being completed. Add it to the list.
                if not unclosed_quote and begidx == tmp_endidx:
                    initial_tokens.append('')
                break
            except ValueError:
                # ValueError can be caused by missing closing quote
                if not quotes_to_try:
                    # Since we have no more quotes to try, something else
                    # is causing the parsing error. Return None since
                    # this means the line is malformed.
                    return None, None

                # Add a closing quote and try to parse again
                unclosed_quote = quotes_to_try[0]
                quotes_to_try = quotes_to_try[1:]

                tmp_line = line[:endidx]
                tmp_line += unclosed_quote
                tmp_endidx = endidx + 1

        if self.allow_redirection:

            # Since redirection is enabled, we need to treat redirection characters (|, <, >)
            # as word breaks when they are in unquoted strings. Go through each token
            # and further split them on these characters. Each run of redirect characters
            # is treated as a single token.
            raw_tokens = []

            for cur_initial_token in initial_tokens:

                # Save tokens up to 1 character in length or quoted tokens. No need to parse these.
                if len(cur_initial_token) <= 1 or cur_initial_token[0] in constants.QUOTES:
                    raw_tokens.append(cur_initial_token)
                    continue

                # Iterate over each character in this token
                cur_index = 0
                cur_char = cur_initial_token[cur_index]

                # Keep track of the token we are building
                cur_raw_token = ''

                while True:
                    if cur_char not in constants.REDIRECTION_CHARS:

                        # Keep appending to cur_raw_token until we hit a redirect char
                        while cur_char not in constants.REDIRECTION_CHARS:
                            cur_raw_token += cur_char
                            cur_index += 1
                            if cur_index < len(cur_initial_token):
                                cur_char = cur_initial_token[cur_index]
                            else:
                                break

                    else:
                        redirect_char = cur_char

                        # Keep appending to cur_raw_token until we hit something other than redirect_char
                        while cur_char == redirect_char:
                            cur_raw_token += cur_char
                            cur_index += 1
                            if cur_index < len(cur_initial_token):
                                cur_char = cur_initial_token[cur_index]
                            else:
                                break

                    # Save the current token
                    raw_tokens.append(cur_raw_token)
                    cur_raw_token = ''

                    # Check if we've viewed all characters
                    if cur_index >= len(cur_initial_token):
                        break
        else:
            raw_tokens = initial_tokens

        # Save the unquoted tokens
        tokens = [utils.strip_quotes(cur_token) for cur_token in raw_tokens]

        # If the token being completed had an unclosed quote, we need
        # to remove the closing quote that was added in order for it
        # to match what was on the command line.
        if unclosed_quote:
            raw_tokens[-1] = raw_tokens[-1][:-1]

        return tokens, raw_tokens

    # noinspection PyUnusedLocal
    @staticmethod
    def basic_complete(text, line, begidx, endidx, match_against):
        """
        Performs tab completion against a list

        :param text: str - the string prefix we are attempting to match (all returned matches must begin with it)
        :param line: str - the current input line with leading whitespace removed
        :param begidx: int - the beginning index of the prefix text
        :param endidx: int - the ending index of the prefix text
        :param match_against: Collection - the list being matched against
        :return: List[str] - a list of possible tab completions
        """
        return [cur_match for cur_match in match_against if cur_match.startswith(text)]

    def delimiter_complete(self, text, line, begidx, endidx, match_against, delimiter):
        """
        Performs tab completion against a list but each match is split on a delimiter and only
        the portion of the match being tab completed is shown as the completion suggestions.
        This is useful if you match against strings that are hierarchical in nature and have a
        common delimiter.

        An easy way to illustrate this concept is path completion since paths are just directories/files
        delimited by a slash. If you are tab completing items in /home/user you don't get the following
        as suggestions:

        /home/user/file.txt     /home/user/program.c
        /home/user/maps/        /home/user/cmd2.py

        Instead you are shown:

        file.txt                program.c
        maps/                   cmd2.py

        For a large set of data, this can be visually more pleasing and easier to search.

        Another example would be strings formatted with the following syntax: company::department::name
        In this case the delimiter would be :: and the user could easily narrow down what they are looking
        for if they were only shown suggestions in the category they are at in the string.

        :param text: str - the string prefix we are attempting to match (all returned matches must begin with it)
        :param line: str - the current input line with leading whitespace removed
        :param begidx: int - the beginning index of the prefix text
        :param endidx: int - the ending index of the prefix text
        :param match_against: Collection - the list being matched against
        :param delimiter: str - what delimits each portion of the matches (ex: paths are delimited by a slash)
        :return: List[str] - a list of possible tab completions
        """
        matches = self.basic_complete(text, line, begidx, endidx, match_against)

        # Display only the portion of the match that's being completed based on delimiter
        if matches:

            # Get the common beginning for the matches
            common_prefix = os.path.commonprefix(matches)
            prefix_tokens = common_prefix.split(delimiter)

            # Calculate what portion of the match we are completing
            display_token_index = 0
            if prefix_tokens:
                display_token_index = len(prefix_tokens) - 1

            # Get this portion for each match and store them in self.display_matches
            for cur_match in matches:
                match_tokens = cur_match.split(delimiter)
                display_token = match_tokens[display_token_index]

                if not display_token:
                    display_token = delimiter
                self.display_matches.append(display_token)

        return matches

    def flag_based_complete(self, text, line, begidx, endidx, flag_dict, all_else=None):
        """
        Tab completes based on a particular flag preceding the token being completed
        :param text: str - the string prefix we are attempting to match (all returned matches must begin with it)
        :param line: str - the current input line with leading whitespace removed
        :param begidx: int - the beginning index of the prefix text
        :param endidx: int - the ending index of the prefix text
        :param flag_dict: dict - dictionary whose structure is the following:
                                 keys - flags (ex: -c, --create) that result in tab completion for the next
                                        argument in the command line
                                 values - there are two types of values
                                    1. iterable list of strings to match against (dictionaries, lists, etc.)
                                    2. function that performs tab completion (ex: path_complete)
        :param all_else: Collection or function - an optional parameter for tab completing any token that isn't preceded
                                                  by a flag in flag_dict
        :return: List[str] - a list of possible tab completions
        """
        # Get all tokens through the one being completed
        tokens, _ = self.tokens_for_completion(line, begidx, endidx)
        if tokens is None:
            return []

        completions_matches = []
        match_against = all_else

        # Must have at least 2 args for a flag to precede the token being completed
        if len(tokens) > 1:
            flag = tokens[-2]
            if flag in flag_dict:
                match_against = flag_dict[flag]

        # Perform tab completion using a Collection
        if isinstance(match_against, Collection):
            completions_matches = self.basic_complete(text, line, begidx, endidx, match_against)

        # Perform tab completion using a function
        elif callable(match_against):
            completions_matches = match_against(text, line, begidx, endidx)

        return completions_matches

    def index_based_complete(self, text, line, begidx, endidx, index_dict, all_else=None):
        """
        Tab completes based on a fixed position in the input string
        :param text: str - the string prefix we are attempting to match (all returned matches must begin with it)
        :param line: str - the current input line with leading whitespace removed
        :param begidx: int - the beginning index of the prefix text
        :param endidx: int - the ending index of the prefix text
        :param index_dict: dict - dictionary whose structure is the following:
                                 keys - 0-based token indexes into command line that determine which tokens
                                        perform tab completion
                                 values - there are two types of values
                                    1. iterable list of strings to match against (dictionaries, lists, etc.)
                                    2. function that performs tab completion (ex: path_complete)
        :param all_else: Collection or function - an optional parameter for tab completing any token that isn't at an
                                                  index in index_dict
        :return: List[str] - a list of possible tab completions
        """
        # Get all tokens through the one being completed
        tokens, _ = self.tokens_for_completion(line, begidx, endidx)
        if tokens is None:
            return []

        matches = []

        # Get the index of the token being completed
        index = len(tokens) - 1

        # Check if token is at an index in the dictionary
        if index in index_dict:
            match_against = index_dict[index]
        else:
            match_against = all_else

        # Perform tab completion using a Collection
        if isinstance(match_against, Collection):
            matches = self.basic_complete(text, line, begidx, endidx, match_against)

        # Perform tab completion using a function
        elif callable(match_against):
            matches = match_against(text, line, begidx, endidx)

        return matches

    # noinspection PyUnusedLocal
    def path_complete(self, text, line, begidx, endidx, dir_exe_only=False, dir_only=False):
        """Performs completion of local file system paths

        :param text: str - the string prefix we are attempting to match (all returned matches must begin with it)
        :param line: str - the current input line with leading whitespace removed
        :param begidx: int - the beginning index of the prefix text
        :param endidx: int - the ending index of the prefix text
        :param dir_exe_only: bool - only return directories and executables, not non-executable files
        :param dir_only: bool - only return directories
        :return: List[str] - a list of possible tab completions
        """

        # Used to complete ~ and ~user strings
        def complete_users():

            # We are returning ~user strings that resolve to directories,
            # so don't append a space or quote in the case of a single result.
            self.allow_appended_space = False
            self.allow_closing_quote = False

            users = []

            # Windows lacks the pwd module so we can't get a list of users.
            # Instead we will add a slash once the user enters text that
            # resolves to an existing home directory.
            if sys.platform.startswith('win'):
                expanded_path = os.path.expanduser(text)
                if os.path.isdir(expanded_path):
                    users.append(text + os.path.sep)
            else:
                import pwd

                # Iterate through a list of users from the password database
                for cur_pw in pwd.getpwall():

                    # Check if the user has an existing home dir
                    if os.path.isdir(cur_pw.pw_dir):

                        # Add a ~ to the user to match against text
                        cur_user = '~' + cur_pw.pw_name
                        if cur_user.startswith(text):
                            if add_trailing_sep_if_dir:
                                cur_user += os.path.sep
                            users.append(cur_user)

            return users

        # Determine if a trailing separator should be appended to directory completions
        add_trailing_sep_if_dir = False
        if endidx == len(line) or (endidx < len(line) and line[endidx] != os.path.sep):
            add_trailing_sep_if_dir = True

        # Used to replace cwd in the final results
        cwd = os.getcwd()
        cwd_added = False

        # Used to replace expanded user path in final result
        orig_tilde_path = ''
        expanded_tilde_path = ''

        # If the search text is blank, then search in the CWD for *
        if not text:
            search_str = os.path.join(os.getcwd(), '*')
            cwd_added = True
        else:
            # Purposely don't match any path containing wildcards - what we are doing is complicated enough!
            wildcards = ['*', '?']
            for wildcard in wildcards:
                if wildcard in text:
                    return []

            # Start the search string
            search_str = text + '*'

            # Handle tilde expansion and completion
            if text.startswith('~'):
                sep_index = text.find(os.path.sep, 1)

                # If there is no slash, then the user is still completing the user after the tilde
                if sep_index == -1:
                    return complete_users()

                # Otherwise expand the user dir
                else:
                    search_str = os.path.expanduser(search_str)

                    # Get what we need to restore the original tilde path later
                    orig_tilde_path = text[:sep_index]
                    expanded_tilde_path = os.path.expanduser(orig_tilde_path)

            # If the search text does not have a directory, then use the cwd
            elif not os.path.dirname(text):
                search_str = os.path.join(os.getcwd(), search_str)
                cwd_added = True

        # Find all matching path completions
        matches = glob.glob(search_str)

        # Filter based on type
        if dir_exe_only:
            matches = [c for c in matches if os.path.isdir(c) or os.access(c, os.X_OK)]
        elif dir_only:
            matches = [c for c in matches if os.path.isdir(c)]

        # Don't append a space or closing quote to directory
        if len(matches) == 1 and os.path.isdir(matches[0]):
            self.allow_appended_space = False
            self.allow_closing_quote = False

        # Build display_matches and add a slash to directories
        for index, cur_match in enumerate(matches):

            # Display only the basename of this path in the tab-completion suggestions
            self.display_matches.append(os.path.basename(cur_match))

            # Add a separator after directories if the next character isn't already a separator
            if os.path.isdir(cur_match) and add_trailing_sep_if_dir:
                matches[index] += os.path.sep
                self.display_matches[index] += os.path.sep

        # Remove cwd if it was added to match the text readline expects
        if cwd_added:
            matches = [cur_path.replace(cwd + os.path.sep, '', 1) for cur_path in matches]

        # Restore the tilde string if we expanded one to match the text readline expects
        if expanded_tilde_path:
            matches = [cur_path.replace(expanded_tilde_path, orig_tilde_path, 1) for cur_path in matches]

        return matches

    @staticmethod
    def get_exes_in_path(starts_with):
        """
        Returns names of executables in a user's path
        :param starts_with: str - what the exes should start with. leave blank for all exes in path.
        :return: List[str] - a list of matching exe names
        """
        # Purposely don't match any executable containing wildcards
        wildcards = ['*', '?']
        for wildcard in wildcards:
            if wildcard in starts_with:
                return []

        # Get a list of every directory in the PATH environment variable and ignore symbolic links
        paths = [p for p in os.getenv('PATH').split(os.path.pathsep) if not os.path.islink(p)]

        # Use a set to store exe names since there can be duplicates
        exes_set = set()

        # Find every executable file in the user's path that matches the pattern
        for path in paths:
            full_path = os.path.join(path, starts_with)
            matches = [f for f in glob.glob(full_path + '*') if os.path.isfile(f) and os.access(f, os.X_OK)]

            for match in matches:
                exes_set.add(os.path.basename(match))

        return list(exes_set)

    def shell_cmd_complete(self, text, line, begidx, endidx, complete_blank=False):
        """Performs completion of executables either in a user's path or a given path
        :param text: str - the string prefix we are attempting to match (all returned matches must begin with it)
        :param line: str - the current input line with leading whitespace removed
        :param begidx: int - the beginning index of the prefix text
        :param endidx: int - the ending index of the prefix text
        :param complete_blank: bool - If True, then a blank will complete all shell commands in a user's path
                                      If False, then no completion is performed
                                      Defaults to False to match Bash shell behavior
        :return: List[str] - a list of possible tab completions
        """
        # Don't tab complete anything if no shell command has been started
        if not complete_blank and not text:
            return []

        # If there are no path characters in the search text, then do shell command completion in the user's path
        if not text.startswith('~') and os.path.sep not in text:
            return self.get_exes_in_path(text)

        # Otherwise look for executables in the given path
        else:
            return self.path_complete(text, line, begidx, endidx, dir_exe_only=True)

    def _redirect_complete(self, text, line, begidx, endidx, compfunc):
        """
        Called by complete() as the first tab completion function for all commands
        It determines if it should tab complete for redirection (|, <, >, >>) or use the
        completer function for the current command

        :param text: str - the string prefix we are attempting to match (all returned matches must begin with it)
        :param line: str - the current input line with leading whitespace removed
        :param begidx: int - the beginning index of the prefix text
        :param endidx: int - the ending index of the prefix text
        :param compfunc: Callable - the completer function for the current command
                                    this will be called if we aren't completing for redirection
        :return: List[str] - a list of possible tab completions
        """
        if self.allow_redirection:

            # Get all tokens through the one being completed. We want the raw tokens
            # so we can tell if redirection strings are quoted and ignore them.
            _, raw_tokens = self.tokens_for_completion(line, begidx, endidx)
            if raw_tokens is None:
                return []

            if len(raw_tokens) > 1:

                # Check if there are redirection strings prior to the token being completed
                seen_pipe = False
                has_redirection = False

                for cur_token in raw_tokens[:-1]:
                    if cur_token in constants.REDIRECTION_TOKENS:
                        has_redirection = True

                        if cur_token == constants.REDIRECTION_PIPE:
                            seen_pipe = True

                # Get token prior to the one being completed
                prior_token = raw_tokens[-2]

                # If a pipe is right before the token being completed, complete a shell command as the piped process
                if prior_token == constants.REDIRECTION_PIPE:
                    return self.shell_cmd_complete(text, line, begidx, endidx)

                # Otherwise do path completion either as files to redirectors or arguments to the piped process
                elif prior_token in constants.REDIRECTION_TOKENS or seen_pipe:
                    return self.path_complete(text, line, begidx, endidx)

                # If there were redirection strings anywhere on the command line, then we
                # are no longer tab completing for the current command
                elif has_redirection:
                    return []

        # Call the command's completer function
        return compfunc(text, line, begidx, endidx)

    @staticmethod
    def _pad_matches_to_display(matches_to_display):  # pragma: no cover
        """
        Adds padding to the matches being displayed as tab completion suggestions.
        The default padding of readline/pyreadine is small and not visually appealing
        especially if matches have spaces. It appears very squished together.

        :param matches_to_display: the matches being padded
        :return: the padded matches and length of padding that was added
        """
        if rl_type == RlType.GNU:
            # Add 2 to the padding of 2 that readline uses for a total of 4.
            padding = 2 * ' '

        elif rl_type == RlType.PYREADLINE:
            # Add 3 to the padding of 1 that pyreadline uses for a total of 4.
            padding = 3 * ' '

        else:
            return matches_to_display, 0

        return [cur_match + padding for cur_match in matches_to_display], len(padding)

    def _display_matches_gnu_readline(self, substitution, matches, longest_match_length):  # pragma: no cover
        """
        Prints a match list using GNU readline's rl_display_match_list()
        This exists to print self.display_matches if it has data. Otherwise matches prints.

        :param substitution: str - the substitution written to the command line
        :param matches: list[str] - the tab completion matches to display
        :param longest_match_length: int - longest printed length of the matches
        """
        if rl_type == RlType.GNU:

            # Check if we should show display_matches
            if self.display_matches:
                matches_to_display = self.display_matches

                # Recalculate longest_match_length for display_matches
                longest_match_length = 0

                for cur_match in matches_to_display:
                    cur_length = wcswidth(cur_match)
                    if cur_length > longest_match_length:
                        longest_match_length = cur_length
            else:
                matches_to_display = matches

            # Add padding for visual appeal
            matches_to_display, padding_length = self._pad_matches_to_display(matches_to_display)
            longest_match_length += padding_length

            # We will use readline's display function (rl_display_match_list()), so we
            # need to encode our string as bytes to place in a C array.
            encoded_substitution = bytes(substitution, encoding='utf-8')
            encoded_matches = [bytes(cur_match, encoding='utf-8') for cur_match in matches_to_display]

            # rl_display_match_list() expects matches to be in argv format where
            # substitution is the first element, followed by the matches, and then a NULL.
            # noinspection PyCallingNonCallable,PyTypeChecker
            strings_array = (ctypes.c_char_p * (1 + len(encoded_matches) + 1))()

            # Copy in the encoded strings and add a NULL to the end
            strings_array[0] = encoded_substitution
            strings_array[1:-1] = encoded_matches
            strings_array[-1] = None

            # Call readline's display function
            # rl_display_match_list(strings_array, number of completion matches, longest match length)
            readline_lib.rl_display_match_list(strings_array, len(encoded_matches), longest_match_length)

            # Redraw prompt and input line
            rl_force_redisplay()

    def _display_matches_pyreadline(self, matches):  # pragma: no cover
        """
        Prints a match list using pyreadline's _display_completions()
        This exists to print self.display_matches if it has data. Otherwise matches prints.

        :param matches: list[str] - the tab completion matches to display
        """
        if rl_type == RlType.PYREADLINE:

            # Check if we should show display_matches
            if self.display_matches:
                matches_to_display = self.display_matches
            else:
                matches_to_display = matches

            # Add padding for visual appeal
            matches_to_display, _ = self._pad_matches_to_display(matches_to_display)

            # Display matches using actual display function. This also redraws the prompt and line.
            orig_pyreadline_display(matches_to_display)

    # -----  Methods which override stuff in cmd -----

    def complete(self, text, state):
        """Override of command method which returns the next possible completion for 'text'.

        If a command has not been entered, then complete against command list.
        Otherwise try to call complete_<command> to get list of completions.

        This method gets called directly by readline because it is set as the tab-completion function.

        This completer function is called as complete(text, state), for state in 0, 1, 2, …, until it returns a
        non-string value. It should return the next possible completion starting with text.

        :param text: str - the current word that user is typing
        :param state: int - non-negative integer
        """
<<<<<<< HEAD
        import functools

        if state == 0:
=======
        if state == 0 and rl_type != RlType.NONE:
>>>>>>> 5d64ebee
            unclosed_quote = ''
            self.set_completion_defaults()

            # lstrip the original line
            orig_line = readline.get_line_buffer()
            line = orig_line.lstrip()
            stripped = len(orig_line) - len(line)

            # Calculate new indexes for the stripped line. If the cursor is at a position before the end of a
            # line of spaces, then the following math could result in negative indexes. Enforce a max of 0.
            begidx = max(readline.get_begidx() - stripped, 0)
            endidx = max(readline.get_endidx() - stripped, 0)

            # Shortcuts are not word break characters when tab completing. Therefore shortcuts become part
            # of the text variable if there isn't a word break, like a space, after it. We need to remove it
            # from text and update the indexes. This only applies if we are at the the beginning of the line.
            shortcut_to_restore = ''
            if begidx == 0:
                for (shortcut, expansion) in self.shortcuts:
                    if text.startswith(shortcut):
                        # Save the shortcut to restore later
                        shortcut_to_restore = shortcut

                        # Adjust text and where it begins
                        text = text[len(shortcut_to_restore):]
                        begidx += len(shortcut_to_restore)
                        break

            # If begidx is greater than 0, then we are no longer completing the command
            if begidx > 0:

                # Parse the command line
                statement = self.statement_parser.parse_command_only(line)
                command = statement.command
                expanded_line = statement.command_and_args

                # We overwrote line with a properly formatted but fully stripped version
                # Restore the end spaces since line is only supposed to be lstripped when
                # passed to completer functions according to Python docs
                rstripped_len = len(line) - len(line.rstrip())
                expanded_line += ' ' * rstripped_len

                # Fix the index values if expanded_line has a different size than line
                if len(expanded_line) != len(line):
                    diff = len(expanded_line) - len(line)
                    begidx += diff
                    endidx += diff

                # Overwrite line to pass into completers
                line = expanded_line

                # Get all tokens through the one being completed
                tokens, raw_tokens = self.tokens_for_completion(line, begidx, endidx)

                # Either had a parsing error or are trying to complete the command token
                # The latter can happen if " or ' was entered as the command
                if tokens is None or len(tokens) == 1:
                    self.completion_matches = []
                    return None

                # Text we need to remove from completions later
                text_to_remove = ''

                # Get the token being completed with any opening quote preserved
                raw_completion_token = raw_tokens[-1]

                # Check if the token being completed has an opening quote
                if raw_completion_token and raw_completion_token[0] in constants.QUOTES:

                    # Since the token is still being completed, we know the opening quote is unclosed
                    unclosed_quote = raw_completion_token[0]

                    # readline still performs word breaks after a quote. Therefore something like quoted search
                    # text with a space would have resulted in begidx pointing to the middle of the token we
                    # we want to complete. Figure out where that token actually begins and save the beginning
                    # portion of it that was not part of the text readline gave us. We will remove it from the
                    # completions later since readline expects them to start with the original text.
                    actual_begidx = line[:endidx].rfind(tokens[-1])

                    if actual_begidx != begidx:
                        text_to_remove = line[actual_begidx:begidx]

                        # Adjust text and where it begins so the completer routines
                        # get unbroken search text to complete on.
                        text = text_to_remove + text
                        begidx = actual_begidx

                # Check if a valid command was entered
                if command in self.get_all_commands():
                    # Get the completer function for this command
                    try:
                        compfunc = getattr(self, 'complete_' + command)
                    except AttributeError:
                        # There's no completer function, next see if the command uses argparser
                        try:
                            cmd_func = getattr(self, 'do_' + command)
                            argparser = getattr(cmd_func, 'argparser')
                            # Command uses argparser, switch to the default argparse completer
                            compfunc = functools.partial(self._autocomplete_default, argparser=argparser)
                        except AttributeError:
                            compfunc = self.completedefault

                # A valid command was not entered
                else:
                    # Check if this command should be run as a shell command
                    if self.default_to_shell and command in self.get_exes_in_path(command):
                        compfunc = self.path_complete
                    else:
                        compfunc = self.completedefault

                # Attempt tab completion for redirection first, and if that isn't occurring,
                # call the completer function for the current command
                self.completion_matches = self._redirect_complete(text, line, begidx, endidx, compfunc)

                if self.completion_matches:

                    # Eliminate duplicates
                    matches_set = set(self.completion_matches)
                    self.completion_matches = list(matches_set)

                    display_matches_set = set(self.display_matches)
                    self.display_matches = list(display_matches_set)

                    # Check if display_matches has been used. If so, then matches
                    # on delimited strings like paths was done.
                    if self.display_matches:
                        matches_delimited = True
                    else:
                        matches_delimited = False

                        # Since self.display_matches is empty, set it to self.completion_matches
                        # before we alter them. That way the suggestions will reflect how we parsed
                        # the token being completed and not how readline did.
                        import copy
                        self.display_matches = copy.copy(self.completion_matches)

                    # Check if we need to add an opening quote
                    if not unclosed_quote:

                        add_quote = False

                        # This is the tab completion text that will appear on the command line.
                        common_prefix = os.path.commonprefix(self.completion_matches)

                        if matches_delimited:
                            # Check if any portion of the display matches appears in the tab completion
                            display_prefix = os.path.commonprefix(self.display_matches)

                            # For delimited matches, we check what appears before the display
                            # matches (common_prefix) as well as the display matches themselves.
                            if (' ' in common_prefix) or (display_prefix and ' ' in ''.join(self.display_matches)):
                                add_quote = True

                        # If there is a tab completion and any match has a space, then add an opening quote
                        elif common_prefix and ' ' in ''.join(self.completion_matches):
                            add_quote = True

                        if add_quote:
                            # Figure out what kind of quote to add and save it as the unclosed_quote
                            if '"' in ''.join(self.completion_matches):
                                unclosed_quote = "'"
                            else:
                                unclosed_quote = '"'

                            self.completion_matches = [unclosed_quote + match for match in self.completion_matches]

                    # Check if we need to remove text from the beginning of tab completions
                    elif text_to_remove:
                        self.completion_matches = \
                            [m.replace(text_to_remove, '', 1) for m in self.completion_matches]

                    # Check if we need to restore a shortcut in the tab completions
                    # so it doesn't get erased from the command line
                    if shortcut_to_restore:
                        self.completion_matches = \
                            [shortcut_to_restore + match for match in self.completion_matches]

            else:
                # Complete token against aliases and command names
                alias_names = set(self.aliases.keys())
                visible_commands = set(self.get_visible_commands())
                strs_to_match = list(alias_names | visible_commands)
                self.completion_matches = self.basic_complete(text, line, begidx, endidx, strs_to_match)

            # Handle single result
            if len(self.completion_matches) == 1:
                str_to_append = ''

                # Add a closing quote if needed and allowed
                if self.allow_closing_quote and unclosed_quote:
                    str_to_append += unclosed_quote

                # If we are at the end of the line, then add a space if allowed
                if self.allow_appended_space and endidx == len(line):
                    str_to_append += ' '

                self.completion_matches[0] += str_to_append

            # Otherwise sort matches
            elif self.completion_matches:
                self.completion_matches.sort()
                self.display_matches.sort()

        try:
            return self.completion_matches[state]
        except IndexError:
            return None

    def _autocomplete_default(self, text: str, line: str, begidx: int, endidx: int,
                              argparser: argparse.ArgumentParser) -> List[str]:
        """Default completion function for argparse commands."""
        completer = AutoCompleter(argparser, cmd2_app=self)

        tokens, _ = self.tokens_for_completion(line, begidx, endidx)
        results = completer.complete_command(tokens, text, line, begidx, endidx)

        return results

    def get_all_commands(self):
        """
        Returns a list of all commands
        """
        return [cur_name[3:] for cur_name in self.get_names() if cur_name.startswith('do_')]

    def get_visible_commands(self):
        """
        Returns a list of commands that have not been hidden
        """
        commands = self.get_all_commands()

        # Remove the hidden commands
        for name in self.hidden_commands:
            if name in commands:
                commands.remove(name)

        return commands

    def get_help_topics(self):
        """ Returns a list of help topics """
        return [name[5:] for name in self.get_names() if name.startswith('help_')]

    def complete_help(self, text, line, begidx, endidx):
        """
        Override of parent class method to handle tab completing subcommands and not showing hidden commands
        Returns a list of possible tab completions
        """

        # The command is the token at index 1 in the command line
        cmd_index = 1

        # The subcommand is the token at index 2 in the command line
        subcmd_index = 2

        # Get all tokens through the one being completed
        tokens, _ = self.tokens_for_completion(line, begidx, endidx)
        if tokens is None:
            return []

        matches = []

        # Get the index of the token being completed
        index = len(tokens) - 1

        # Check if we are completing a command or help topic
        if index == cmd_index:

            # Complete token against topics and visible commands
            topics = set(self.get_help_topics())
            visible_commands = set(self.get_visible_commands())
            strs_to_match = list(topics | visible_commands)
            matches = self.basic_complete(text, line, begidx, endidx, strs_to_match)

        # check if the command uses argparser
        elif index >= subcmd_index:
            try:
                cmd_func = getattr(self, 'do_' + tokens[cmd_index])
                parser = getattr(cmd_func, 'argparser')
                completer = AutoCompleter(parser)
                matches = completer.complete_command_help(tokens[1:], text, line, begidx, endidx)
            except AttributeError:
                pass

        return matches

    # noinspection PyUnusedLocal
    def sigint_handler(self, signum, frame):
        """Signal handler for SIGINTs which typically come from Ctrl-C events.

        If you need custom SIGINT behavior, then override this function.

        :param signum: int - signal number
        :param frame
        """

        # Save copy of pipe_proc since it could theoretically change while this is running
        pipe_proc = self.pipe_proc

        if pipe_proc is not None:
            pipe_proc.terminate()

        # Re-raise a KeyboardInterrupt so other parts of the code can catch it
        raise KeyboardInterrupt("Got a keyboard interrupt")

    def preloop(self):
        """"Hook method executed once when the cmdloop() method is called."""
        import signal
        # Register a default SIGINT signal handler for Ctrl+C
        signal.signal(signal.SIGINT, self.sigint_handler)

    def precmd(self, statement: Statement) -> Statement:
        """Hook method executed just before the command is processed by ``onecmd()`` and after adding it to the history.

        :param statement: Statement - subclass of str which also contains the parsed input
        :return: Statement - a potentially modified version of the input Statement object
        """
        return statement

    # -----  Methods which are cmd2-specific lifecycle hooks which are not present in cmd -----

    # noinspection PyMethodMayBeStatic
    def preparse(self, raw: str) -> str:
        """Hook method executed just before the command line is interpreted, but after the input prompt is generated.

        :param raw: str - raw command line input
        :return: str - potentially modified raw command line input
        """
        return raw

    # noinspection PyMethodMayBeStatic
    def postparse(self, statement: Statement) -> Statement:
        """Hook that runs immediately after parsing the user input.

        :param statement: Statement object populated by parsing
        :return: Statement - potentially modified Statement object
        """
        return statement

    # noinspection PyMethodMayBeStatic
    def postparsing_precmd(self, statement: Statement) -> Tuple[bool, Statement]:
        """This runs after parsing the command-line, but before anything else; even before adding cmd to history.

        NOTE: This runs before precmd() and prior to any potential output redirection or piping.

        If you wish to fatally fail this command and exit the application entirely, set stop = True.

        If you wish to just fail this command you can do so by raising an exception:

        - raise EmptyStatement - will silently fail and do nothing
        - raise <AnyOtherException> - will fail and print an error message

        :param statement: - the parsed command-line statement as a Statement object
        :return: (bool, statement) - (stop, statement) containing a potentially modified version of the statement object
        """
        stop = False
        return stop, statement

    # noinspection PyMethodMayBeStatic
    def postparsing_postcmd(self, stop: bool) -> bool:
        """This runs after everything else, including after postcmd().

        It even runs when an empty line is entered.  Thus, if you need to do something like update the prompt due
        to notifications from a background thread, then this is the method you want to override to do it.

        :param stop: bool - True implies the entire application should exit.
        :return: bool - True implies the entire application should exit.
        """
        if not sys.platform.startswith('win'):
            # Fix those annoying problems that occur with terminal programs like "less" when you pipe to them
            if self.stdin.isatty():
                import subprocess
                proc = subprocess.Popen(shlex.split('stty sane'))
                proc.communicate()
        return stop

    def parseline(self, line):
        """Parse the line into a command name and a string containing the arguments.

        NOTE: This is an override of a parent class method.  It is only used by other parent class methods.

        Different from the parent class method, this ignores self.identchars.

        :param line: str - line read by readline
        :return: (str, str, str) - tuple containing (command, args, line)
        """

        statement = self.statement_parser.parse_command_only(line)
        return statement.command, statement.args, statement.command_and_args

    def onecmd_plus_hooks(self, line):
        """Top-level function called by cmdloop() to handle parsing a line and running the command and all of its hooks.

        :param line: str - line of text read from input
        :return: bool - True if cmdloop() should exit, False otherwise
        """
        import datetime
        stop = False
        try:
            statement = self._complete_statement(line)
            (stop, statement) = self.postparsing_precmd(statement)
            if stop:
                return self.postparsing_postcmd(stop)

            try:
                if self.allow_redirection:
                    self._redirect_output(statement)
                timestart = datetime.datetime.now()
                if self._in_py:
                    self._last_result = None
                statement = self.precmd(statement)
                stop = self.onecmd(statement)
                stop = self.postcmd(stop, statement)
                if self.timing:
                    self.pfeedback('Elapsed: %s' % str(datetime.datetime.now() - timestart))
            finally:
                if self.allow_redirection:
                    self._restore_output(statement)
        except EmptyStatement:
            pass
        except ValueError as ex:
            # If shlex.split failed on syntax, let user know whats going on
            self.perror("Invalid syntax: {}".format(ex), traceback_war=False)
        except Exception as ex:
            self.perror(ex, type(ex).__name__)
        finally:
            return self.postparsing_postcmd(stop)

    def runcmds_plus_hooks(self, cmds):
        """Convenience method to run multiple commands by onecmd_plus_hooks.

        This method adds the given cmds to the command queue and processes the
        queue until completion or an error causes it to abort. Scripts that are
        loaded will have their commands added to the queue. Scripts may even
        load other scripts recursively. This means, however, that you should not
        use this method if there is a running cmdloop or some other event-loop.
        This method is only intended to be used in "one-off" scenarios.

        NOTE: You may need this method even if you only have one command. If
        that command is a load, then you will need this command to fully process
        all the subsequent commands that are loaded from the script file. This
        is an improvement over onecmd_plus_hooks, which expects to be used
        inside of a command loop which does the processing of loaded commands.

        Example: cmd_obj.runcmds_plus_hooks(['load myscript.txt'])

        :param cmds: list - Command strings suitable for onecmd_plus_hooks.
        :return: bool - True implies the entire application should exit.

        """
        stop = False
        self.cmdqueue = list(cmds) + self.cmdqueue
        try:
            while self.cmdqueue and not stop:
                line = self.cmdqueue.pop(0)
                if self.echo and line != 'eos':
                    self.poutput('{}{}'.format(self.prompt, line))

                stop = self.onecmd_plus_hooks(line)
        finally:
            # Clear out the command queue and script directory stack, just in
            # case we hit an error and they were not completed.
            self.cmdqueue = []
            self._script_dir = []
            # NOTE: placing this return here inside the finally block will
            # swallow exceptions. This is consistent with what is done in
            # onecmd_plus_hooks and _cmdloop, although it may not be
            # necessary/desired here.
            return stop

    def _complete_statement(self, line):
        """Keep accepting lines of input until the command is complete.

        There is some pretty hacky code here to handle some quirks of
        self.pseudo_raw_input(). It returns a literal 'eof' if the input
        pipe runs out. We can't refactor it because we need to retain
        backwards compatibility with the standard library version of cmd.
        """
        statement = self.statement_parser.parse(line)
        while statement.multiline_command and not statement.terminator:
            if not self.quit_on_sigint:
                try:
                    newline = self.pseudo_raw_input(self.continuation_prompt)
                    if newline == 'eof':
                        # they entered either a blank line, or we hit an EOF
                        # for some other reason. Turn the literal 'eof'
                        # into a blank line, which serves as a command
                        # terminator
                        newline = '\n'
                        self.poutput(newline)
                    line = '{}\n{}'.format(statement.raw, newline)
                except KeyboardInterrupt:
                    self.poutput('^C')
                    statement = self.statement_parser.parse('')
                    break
            else:
                newline = self.pseudo_raw_input(self.continuation_prompt)
                if newline == 'eof':
                    # they entered either a blank line, or we hit an EOF
                    # for some other reason. Turn the literal 'eof'
                    # into a blank line, which serves as a command
                    # terminator
                    newline = '\n'
                    self.poutput(newline)
                line = '{}\n{}'.format(statement.raw, newline)
            statement = self.statement_parser.parse(line)

        if not statement.command:
            raise EmptyStatement()
        return statement

    def _redirect_output(self, statement):
        """Handles output redirection for >, >>, and |.

        :param statement: Statement - a parsed statement from the user
        """
        import io
        import subprocess

        if statement.pipe_to:
            self.kept_state = Statekeeper(self, ('stdout',))

            # Create a pipe with read and write sides
            read_fd, write_fd = os.pipe()

            # Open each side of the pipe and set stdout accordingly
            # noinspection PyTypeChecker
            self.stdout = io.open(write_fd, 'w')
            self.redirecting = True
            # noinspection PyTypeChecker
            subproc_stdin = io.open(read_fd, 'r')

            # We want Popen to raise an exception if it fails to open the process.  Thus we don't set shell to True.
            try:
                self.pipe_proc = subprocess.Popen(statement.pipe_to, stdin=subproc_stdin)
            except Exception as ex:
                # Restore stdout to what it was and close the pipe
                self.stdout.close()
                subproc_stdin.close()
                self.pipe_proc = None
                self.kept_state.restore()
                self.kept_state = None
                self.redirecting = False

                # Re-raise the exception
                raise ex
        elif statement.output:
            import tempfile
            if (not statement.output_to) and (not can_clip):
                raise EnvironmentError("Cannot redirect to paste buffer; install 'pyperclip' and re-run to enable")
            self.kept_state = Statekeeper(self, ('stdout',))
            self.kept_sys = Statekeeper(sys, ('stdout',))
            self.redirecting = True
            if statement.output_to:
                # going to a file
                mode = 'w'
                # statement.output can only contain
                # REDIRECTION_APPEND or REDIRECTION_OUTPUT
                if statement.output == constants.REDIRECTION_APPEND:
                    mode = 'a'
                sys.stdout = self.stdout = open(os.path.expanduser(statement.output_to), mode)
            else:
                # going to a paste buffer
                sys.stdout = self.stdout = tempfile.TemporaryFile(mode="w+")
                if statement.output == constants.REDIRECTION_APPEND:
                    self.poutput(get_paste_buffer())

    def _restore_output(self, statement):
        """Handles restoring state after output redirection as well as
        the actual pipe operation if present.

        :param statement: Statement object which contains the parsed
                          input from the user
        """
        # If we have redirected output to a file or the clipboard or piped it to a shell command, then restore state
        if self.kept_state is not None:
            # If we redirected output to the clipboard
            if statement.output and not statement.output_to:
                self.stdout.seek(0)
                write_to_paste_buffer(self.stdout.read())

            try:
                # Close the file or pipe that stdout was redirected to
                self.stdout.close()
            except BrokenPipeError:
                pass
            finally:
                # Restore self.stdout
                self.kept_state.restore()
                self.kept_state = None

            # If we were piping output to a shell command, then close the subprocess the shell command was running in
            if self.pipe_proc is not None:
                self.pipe_proc.communicate()
                self.pipe_proc = None

        # Restore sys.stdout if need be
        if self.kept_sys is not None:
            self.kept_sys.restore()
            self.kept_sys = None

        self.redirecting = False

    def _func_named(self, arg):
        """Gets the method name associated with a given command.

        :param arg: str - command to look up method name which implements it
        :return: str - method name which implements the given command
        """
        result = None
        target = 'do_' + arg
        if target in dir(self):
            result = target
        return result

    def onecmd(self, statement):
        """ This executes the actual do_* method for a command.

        If the command provided doesn't exist, then it executes _default() instead.

        :param statement: Command - a parsed command from the input stream
        :return: bool - a flag indicating whether the interpretation of commands should stop
        """
        funcname = self._func_named(statement.command)
        if not funcname:
            return self.default(statement)

        # Since we have a valid command store it in the history
        if statement.command not in self.exclude_from_history:
            self.history.append(statement.raw)

        try:
            func = getattr(self, funcname)
        except AttributeError:
            return self.default(statement)

        stop = func(statement)
        return stop

    def default(self, statement):
        """Executed when the command given isn't a recognized command implemented by a do_* method.

        :param statement: Statement object with parsed input
        :return:
        """
        arg = statement.raw
        if self.default_to_shell:
            result = os.system(arg)
            # If os.system() succeeded, then don't print warning about unknown command
            if not result:
                return

        # Print out a message stating this is an unknown command
        self.poutput('*** Unknown syntax: {}\n'.format(arg))

    @staticmethod
    def _surround_ansi_escapes(prompt, start="\x01", end="\x02"):
        """Overcome bug in GNU Readline in relation to calculation of prompt length in presence of ANSI escape codes.

        :param prompt: str - original prompt
        :param start: str - start code to tell GNU Readline about beginning of invisible characters
        :param end: str - end code to tell GNU Readline about end of invisible characters
        :return: str - prompt safe to pass to GNU Readline
        """
        # Windows terminals don't use ANSI escape codes and Windows readline isn't based on GNU Readline
        if sys.platform == "win32":
            return prompt

        escaped = False
        result = ""

        for c in prompt:
            if c == "\x1b" and not escaped:
                result += start + c
                escaped = True
            elif c.isalpha() and escaped:
                result += c + end
                escaped = False
            else:
                result += c

        return result

    def pseudo_raw_input(self, prompt):
        """
        began life as a copy of cmd's cmdloop; like raw_input but

        - accounts for changed stdin, stdout
        - if input is a pipe (instead of a tty), look at self.echo
          to decide whether to print the prompt and the input
        """

        # Deal with the vagaries of readline and ANSI escape codes
        safe_prompt = self._surround_ansi_escapes(prompt)

        if self.use_rawinput:
            try:
                if sys.stdin.isatty():
                    line = input(safe_prompt)
                else:
                    line = input()
                    if self.echo:
                        sys.stdout.write('{}{}\n'.format(safe_prompt, line))
            except EOFError:
                line = 'eof'
        else:
            if self.stdin.isatty():
                # on a tty, print the prompt first, then read the line
                self.poutput(safe_prompt, end='')
                self.stdout.flush()
                line = self.stdin.readline()
                if len(line) == 0:
                    line = 'eof'
            else:
                # we are reading from a pipe, read the line to see if there is
                # anything there, if so, then decide whether to print the
                # prompt or not
                line = self.stdin.readline()
                if len(line):
                    # we read something, output the prompt and the something
                    if self.echo:
                        self.poutput('{}{}'.format(safe_prompt, line))
                else:
                    line = 'eof'
        return line.strip()

    def _cmdloop(self):
        """Repeatedly issue a prompt, accept input, parse an initial prefix
        off the received input, and dispatch to action methods, passing them
        the remainder of the line as argument.

        This serves the same role as cmd.cmdloop().

        :return: bool - True implies the entire application should exit.
        """
        # An almost perfect copy from Cmd; however, the pseudo_raw_input portion
        # has been split out so that it can be called separately
        if self.use_rawinput and self.completekey and rl_type != RlType.NONE:

            # Set up readline for our tab completion needs
            if rl_type == RlType.GNU:
                # Set GNU readline's rl_basic_quote_characters to NULL so it won't automatically add a closing quote
                # We don't need to worry about setting rl_completion_suppress_quote since we never declared
                # rl_completer_quote_characters.
                basic_quote_characters = ctypes.c_char_p.in_dll(readline_lib, "rl_basic_quote_characters")
                old_basic_quote_characters = ctypes.cast(basic_quote_characters, ctypes.c_void_p).value
                basic_quote_characters.value = None

            old_completer = readline.get_completer()
            old_delims = readline.get_completer_delims()
            readline.set_completer(self.complete)

            # Break words on whitespace and quotes when tab completing
            completer_delims = " \t\n" + ''.join(constants.QUOTES)

            if self.allow_redirection:
                # If redirection is allowed, then break words on those characters too
                completer_delims += ''.join(constants.REDIRECTION_CHARS)

            readline.set_completer_delims(completer_delims)

            # Enable tab completion
            readline.parse_and_bind(self.completekey + ": complete")

        stop = None
        try:
            while not stop:
                if self.cmdqueue:
                    # Run command out of cmdqueue if nonempty (populated by load command or commands at invocation)
                    line = self.cmdqueue.pop(0)

                    if self.echo and line != 'eos':
                        self.poutput('{}{}'.format(self.prompt, line))
                else:
                    # Otherwise, read a command from stdin
                    if not self.quit_on_sigint:
                        try:
                            line = self.pseudo_raw_input(self.prompt)
                        except KeyboardInterrupt:
                            self.poutput('^C')
                            line = ''
                    else:
                        line = self.pseudo_raw_input(self.prompt)

                # Run the command along with all associated pre and post hooks
                stop = self.onecmd_plus_hooks(line)
        finally:
            if self.use_rawinput and self.completekey and rl_type != RlType.NONE:

                # Restore what we changed in readline
                readline.set_completer(old_completer)
                readline.set_completer_delims(old_delims)

                if rl_type == RlType.GNU:
                    readline.set_completion_display_matches_hook(None)
                    basic_quote_characters.value = old_basic_quote_characters
                elif rl_type == RlType.PYREADLINE:
                    readline.rl.mode._display_completions = orig_pyreadline_display

            self.cmdqueue.clear()
            self._script_dir.clear()

            return stop

    @with_argument_list
    def do_alias(self, arglist):
        """Define or display aliases

Usage:  Usage: alias [name] | [<name> <value>]
    Where:
        name - name of the alias being looked up, added, or replaced
        value - what the alias will be resolved to (if adding or replacing)
                this can contain spaces and does not need to be quoted

    Without arguments, 'alias' prints a list of all aliases in a reusable form which
    can be outputted to a startup_script to preserve aliases across sessions.

    With one argument, 'alias' shows the value of the specified alias.
    Example: alias ls  (Prints the value of the alias called 'ls' if it exists)

    With two or more arguments, 'alias' creates or replaces an alias.

    Example: alias ls !ls -lF

    If you want to use redirection or pipes in the alias, then either quote the tokens with these
    characters or quote the entire alias value.

    Examples:
        alias save_results print_results ">" out.txt
        alias save_results print_results "> out.txt"
        alias save_results "print_results > out.txt"
"""
        # If no args were given, then print a list of current aliases
        if not arglist:
            for cur_alias in self.aliases:
                self.poutput("alias {} {}".format(cur_alias, self.aliases[cur_alias]))

        # The user is looking up an alias
        elif len(arglist) == 1:
            name = arglist[0]
            if name in self.aliases:
                self.poutput("alias {} {}".format(name, self.aliases[name]))
            else:
                self.perror("Alias {!r} not found".format(name), traceback_war=False)

        # The user is creating an alias
        else:
            name = arglist[0]
            value = ' '.join(arglist[1:])

            # Validate the alias to ensure it doesn't include weird characters
            # like terminators, output redirection, or whitespace
            valid, invalidchars = self.statement_parser.is_valid_command(name)
            if valid:
                # Set the alias
                self.aliases[name] = value
                self.poutput("Alias {!r} created".format(name))
            else:
                errmsg = "Aliases can not contain: {}".format(invalidchars)
                self.perror(errmsg, traceback_war=False)

    def complete_alias(self, text, line, begidx, endidx):
        """ Tab completion for alias """
        alias_names = set(self.aliases.keys())
        visible_commands = set(self.get_visible_commands())

        index_dict = \
            {
                1: alias_names,
                2: list(alias_names | visible_commands)
            }
        return self.index_based_complete(text, line, begidx, endidx, index_dict, self.path_complete)

    @with_argument_list
    def do_unalias(self, arglist):
        """Unsets aliases

Usage:  Usage: unalias [-a] name [name ...]
    Where:
        name - name of the alias being unset

    Options:
        -a     remove all alias definitions
"""
        if not arglist:
            self.do_help('unalias')

        if '-a' in arglist:
            self.aliases.clear()
            self.poutput("All aliases cleared")

        else:
            # Get rid of duplicates
            arglist = list(set(arglist))

            for cur_arg in arglist:
                if cur_arg in self.aliases:
                    del self.aliases[cur_arg]
                    self.poutput("Alias {!r} cleared".format(cur_arg))
                else:
                    self.perror("Alias {!r} does not exist".format(cur_arg), traceback_war=False)

    def complete_unalias(self, text, line, begidx, endidx):
        """ Tab completion for unalias """
        return self.basic_complete(text, line, begidx, endidx, self.aliases)

    @with_argument_list
    def do_help(self, arglist):
        """List available commands with "help" or detailed help with "help cmd"."""
        if not arglist or (len(arglist) == 1 and arglist[0] in ('--verbose', '-v')):
            verbose = len(arglist) == 1 and arglist[0] in ('--verbose', '-v')
            self._help_menu(verbose)
        else:
            # Getting help for a specific command
            funcname = self._func_named(arglist[0])
            if funcname:
                # Check to see if this function was decorated with an argparse ArgumentParser
                func = getattr(self, funcname)
                if hasattr(func, 'argparser'):
                    # Function has an argparser, so get help based on all the arguments in case there are sub-commands
                    new_arglist = arglist[1:]
                    new_arglist.append('-h')

                    # Temporarily redirect all argparse output to both sys.stdout and sys.stderr to self.stdout
                    with redirect_stdout(self.stdout):
                        with redirect_stderr(self.stdout):
                            func(new_arglist)
                else:
                    # No special behavior needed, delegate to cmd base class do_help()
                    cmd.Cmd.do_help(self, funcname[3:])
            else:
                # This could be a help topic
                cmd.Cmd.do_help(self, arglist[0])

    def _help_menu(self, verbose=False):
        """Show a list of commands which help can be displayed for.
        """
        # Get a sorted list of help topics
        help_topics = self.get_help_topics()
        help_topics.sort()

        # Get a sorted list of visible command names
        visible_commands = self.get_visible_commands()
        visible_commands.sort()

        cmds_doc = []
        cmds_undoc = []
        cmds_cats = {}

        for command in visible_commands:
            if command in help_topics or getattr(self, self._func_named(command)).__doc__:
                if command in help_topics:
                    help_topics.remove(command)
                if hasattr(getattr(self, self._func_named(command)), HELP_CATEGORY):
                    category = getattr(getattr(self, self._func_named(command)), HELP_CATEGORY)
                    cmds_cats.setdefault(category, [])
                    cmds_cats[category].append(command)
                else:
                    cmds_doc.append(command)
            else:
                cmds_undoc.append(command)

        if len(cmds_cats) == 0:
            # No categories found, fall back to standard behavior
            self.poutput("{}\n".format(str(self.doc_leader)))
            self._print_topics(self.doc_header, cmds_doc, verbose)
        else:
            # Categories found, Organize all commands by category
            self.poutput('{}\n'.format(str(self.doc_leader)))
            self.poutput('{}\n\n'.format(str(self.doc_header)))
            for category in sorted(cmds_cats.keys()):
                self._print_topics(category, cmds_cats[category], verbose)
            self._print_topics('Other', cmds_doc, verbose)

        self.print_topics(self.misc_header, help_topics, 15, 80)
        self.print_topics(self.undoc_header, cmds_undoc, 15, 80)

    def _print_topics(self, header, cmds, verbose):
        """Customized version of print_topics that can switch between verbose or traditional output"""
        import io

        if cmds:
            if not verbose:
                self.print_topics(header, cmds, 15, 80)
            else:
                self.stdout.write('{}\n'.format(str(header)))
                widest = 0
                # measure the commands
                for command in cmds:
                    width = len(command)
                    if width > widest:
                        widest = width
                # add a 4-space pad
                widest += 4
                if widest < 20:
                    widest = 20

                if self.ruler:
                    self.stdout.write('{:{ruler}<{width}}\n'.format('', ruler=self.ruler, width=80))

                for command in cmds:
                    # Try to get the documentation string
                    try:
                        # first see if there's a help function implemented
                        func = getattr(self, 'help_' + command)
                    except AttributeError:
                        # Couldn't find a help function
                        try:
                            # Now see if help_summary has been set
                            doc = getattr(self, self._func_named(command)).help_summary
                        except AttributeError:
                            # Last, try to directly access the function's doc-string
                            doc = getattr(self, self._func_named(command)).__doc__
                    else:
                        # we found the help function
                        result = io.StringIO()
                        # try to redirect system stdout
                        with redirect_stdout(result):
                            # save our internal stdout
                            stdout_orig = self.stdout
                            try:
                                # redirect our internal stdout
                                self.stdout = result
                                func()
                            finally:
                                # restore internal stdout
                                self.stdout = stdout_orig
                        doc = result.getvalue()

                    # Attempt to locate the first documentation block
                    doc_block = []
                    found_first = False
                    for doc_line in doc.splitlines():
                        str(doc_line).strip()
                        if len(doc_line.strip()) > 0:
                            doc_block.append(doc_line.strip())
                            found_first = True
                        else:
                            if found_first:
                                break

                    for doc_line in doc_block:
                        self.stdout.write('{: <{col_width}}{doc}\n'.format(command,
                                                                           col_width=widest,
                                                                           doc=doc_line))
                        command = ''
                self.stdout.write("\n")

    def do_shortcuts(self, _):
        """Lists shortcuts (aliases) available."""
        result = "\n".join('%s: %s' % (sc[0], sc[1]) for sc in sorted(self.shortcuts))
        self.poutput("Shortcuts for other commands:\n{}\n".format(result))

    def do_eof(self, _):
        """Called when <Ctrl>-D is pressed."""
        # End of script should not exit app, but <Ctrl>-D should.
        print('')  # Required for clearing line when exiting submenu
        return self._STOP_AND_EXIT

    def do_quit(self, _):
        """Exits this application."""
        self._should_quit = True
        return self._STOP_AND_EXIT

    def select(self, opts, prompt='Your choice? '):
        """Presents a numbered menu to the user.  Modelled after
           the bash shell's SELECT.  Returns the item chosen.

           Argument ``opts`` can be:

             | a single string -> will be split into one-word options
             | a list of strings -> will be offered as options
             | a list of tuples -> interpreted as (value, text), so
                                   that the return value can differ from
                                   the text advertised to the user """
        local_opts = opts
        if isinstance(opts, str):
            local_opts = list(zip(opts.split(), opts.split()))
        fulloptions = []
        for opt in local_opts:
            if isinstance(opt, str):
                fulloptions.append((opt, opt))
            else:
                try:
                    fulloptions.append((opt[0], opt[1]))
                except IndexError:
                    fulloptions.append((opt[0], opt[0]))
        for (idx, (value, text)) in enumerate(fulloptions):
            self.poutput('  %2d. %s\n' % (idx + 1, text))
        while True:
            response = input(prompt)

            if rl_type != RlType.NONE:
                hlen = readline.get_current_history_length()
                if hlen >= 1 and response != '':
                    readline.remove_history_item(hlen - 1)

            try:
                response = int(response)
                result = fulloptions[response - 1][0]
                break
            except (ValueError, IndexError):
                self.poutput("{!r} isn't a valid choice. Pick a number between 1 and {}:\n".format(response,
                                                                                                   len(fulloptions)))
        return result

    def cmdenvironment(self):
        """Get a summary report of read-only settings which the user cannot modify at runtime.

        :return: str - summary report of read-only settings which the user cannot modify at runtime
        """
        read_only_settings = """
        Commands may be terminated with: {}
        Arguments at invocation allowed: {}
        Output redirection and pipes allowed: {}"""
        return read_only_settings.format(str(self.terminators), self.allow_cli_args, self.allow_redirection)

    def show(self, args, parameter):
        param = ''
        if parameter:
            param = parameter.strip().lower()
        result = {}
        maxlen = 0
        for p in self.settable:
            if (not param) or p.startswith(param):
                result[p] = '%s: %s' % (p, str(getattr(self, p)))
                maxlen = max(maxlen, len(result[p]))
        if result:
            for p in sorted(result):
                if args.long:
                    self.poutput('{} # {}'.format(result[p].ljust(maxlen), self.settable[p]))
                else:
                    self.poutput(result[p])

            # If user has requested to see all settings, also show read-only settings
            if args.all:
                self.poutput('\nRead only settings:{}'.format(self.cmdenvironment()))
        else:
            raise LookupError("Parameter '%s' not supported (type 'set' for list of parameters)." % param)

    set_parser = ACArgumentParser(formatter_class=argparse.RawTextHelpFormatter)
    set_parser.add_argument('-a', '--all', action='store_true', help='display read-only settings as well')
    set_parser.add_argument('-l', '--long', action='store_true', help='describe function of parameter')
    set_parser.add_argument('settable', nargs=(0, 2), help='[param_name] [value]')

    @with_argparser(set_parser)
    def do_set(self, args):
        """Sets a settable parameter or shows current settings of parameters.

        Accepts abbreviated parameter names so long as there is no ambiguity.
        Call without arguments for a list of settable parameters with their values.
        """
        try:
            param_name, val = args.settable
            val = val.strip()
            param_name = param_name.strip().lower()
            if param_name not in self.settable:
                hits = [p for p in self.settable if p.startswith(param_name)]
                if len(hits) == 1:
                    param_name = hits[0]
                else:
                    return self.show(args, param_name)
            current_val = getattr(self, param_name)
            if (val[0] == val[-1]) and val[0] in ("'", '"'):
                val = val[1:-1]
            else:
                val = utils.cast(current_val, val)
            setattr(self, param_name, val)
            self.poutput('%s - was: %s\nnow: %s\n' % (param_name, current_val, val))
            if current_val != val:
                try:
                    onchange_hook = getattr(self, '_onchange_%s' % param_name)
                    onchange_hook(old=current_val, new=val)
                except AttributeError:
                    pass
        except (ValueError, AttributeError):
            param = ''
            if args.settable:
                param = args.settable[0]
            self.show(args, param)

    def do_shell(self, command):
        """Execute a command as if at the OS prompt.

    Usage:  shell <command> [arguments]"""

        import subprocess
        try:
            # Use non-POSIX parsing to keep the quotes around the tokens
            tokens = shlex.split(command, posix=False)
        except ValueError as err:
            self.perror(err, traceback_war=False)
            return

        # Support expanding ~ in quoted paths
        for index, _ in enumerate(tokens):
            if tokens[index]:
                # Check if the token is quoted. Since shlex.split() passed, there isn't
                # an unclosed quote, so we only need to check the first character.
                first_char = tokens[index][0]
                if first_char in constants.QUOTES:
                    tokens[index] = utils.strip_quotes(tokens[index])

                tokens[index] = os.path.expanduser(tokens[index])

                # Restore the quotes
                if first_char in constants.QUOTES:
                    tokens[index] = first_char + tokens[index] + first_char

        expanded_command = ' '.join(tokens)
        proc = subprocess.Popen(expanded_command, stdout=self.stdout, shell=True)
        proc.communicate()

    def complete_shell(self, text, line, begidx, endidx):
        """Handles tab completion of executable commands and local file system paths for the shell command

        :param text: str - the string prefix we are attempting to match (all returned matches must begin with it)
        :param line: str - the current input line with leading whitespace removed
        :param begidx: int - the beginning index of the prefix text
        :param endidx: int - the ending index of the prefix text
        :return: List[str] - a list of possible tab completions
        """
        index_dict = {1: self.shell_cmd_complete}
        return self.index_based_complete(text, line, begidx, endidx, index_dict, self.path_complete)

    # noinspection PyBroadException
    def do_py(self, arg):
        """
        Invoke python command, shell, or script

        py <command>: Executes a Python command.
        py: Enters interactive Python mode.
        End with ``Ctrl-D`` (Unix) / ``Ctrl-Z`` (Windows), ``quit()``, '`exit()``.
        Non-python commands can be issued with ``pyscript_name("your command")``.
        Run python code from external script files with ``run("script.py")``
        """
        from .pyscript_bridge import PyscriptBridge
        if self._in_py:
            self.perror("Recursively entering interactive Python consoles is not allowed.", traceback_war=False)
            return
        self._in_py = True

        try:
            arg = arg.strip()

            # Support the run command even if called prior to invoking an interactive interpreter
            def run(filename):
                """Run a Python script file in the interactive console.

                :param filename: str - filename of *.py script file to run
                """
                try:
                    with open(filename) as f:
                        interp.runcode(f.read())
                except IOError as e:
                    self.perror(e)

            def onecmd_plus_hooks(cmd_plus_args):
                """Run a cmd2.Cmd command from a Python script or the interactive Python console.

                :param cmd_plus_args: str - command line including command and arguments to run
                :return: bool - True if cmdloop() should exit once leaving the interactive Python console
                """
                return self.onecmd_plus_hooks(cmd_plus_args + '\n')

            bridge = PyscriptBridge(self)
            self.pystate['run'] = run
            self.pystate[self.pyscript_name] = bridge

            if self.locals_in_py:
                self.pystate['self'] = self

            localvars = self.pystate
            from code import InteractiveConsole
            interp = InteractiveConsole(locals=localvars)
            interp.runcode('import sys, os;sys.path.insert(0, os.getcwd())')

            if arg:
                interp.runcode(arg)
            else:
                # noinspection PyShadowingBuiltins
                def quit():
                    """Function callable from the interactive Python console to exit that environment"""
                    raise EmbeddedConsoleExit

                self.pystate['quit'] = quit
                self.pystate['exit'] = quit

                keepstate = None
                try:
                    cprt = 'Type "help", "copyright", "credits" or "license" for more information.'
                    keepstate = Statekeeper(sys, ('stdin', 'stdout'))
                    sys.stdout = self.stdout
                    sys.stdin = self.stdin
                    docstr = self.do_py.__doc__.replace('pyscript_name', self.pyscript_name)
                    interp.interact(banner="Python %s on %s\n%s\n(%s)\n%s" %
                                           (sys.version, sys.platform, cprt, self.__class__.__name__,
                                            docstr))
                except EmbeddedConsoleExit:
                    pass
                if keepstate is not None:
                    keepstate.restore()
        except Exception:
            pass
        finally:
            self._in_py = False
        return self._should_quit

    @with_argument_list
    def do_pyscript(self, arglist):
        """\nRuns a python script file inside the console

    Usage: pyscript <script_path> [script_arguments]

Console commands can be executed inside this script with cmd("your command")
However, you cannot run nested "py" or "pyscript" commands from within this script
Paths or arguments that contain spaces must be enclosed in quotes
"""
        if not arglist:
            self.perror("pyscript command requires at least 1 argument ...", traceback_war=False)
            self.do_help('pyscript')
            return

        # Get the absolute path of the script
        script_path = os.path.expanduser(arglist[0])

        # Save current command line arguments
        orig_args = sys.argv

        # Overwrite sys.argv to allow the script to take command line arguments
        sys.argv = [script_path]
        sys.argv.extend(arglist[1:])

        # Run the script - use repr formatting to escape things which need to be escaped to prevent issues on Windows
        self.do_py("run({!r})".format(script_path))

        # Restore command line arguments to original state
        sys.argv = orig_args

    # Enable tab-completion for pyscript command
    def complete_pyscript(self, text, line, begidx, endidx):
        index_dict = {1: self.path_complete}
        return self.index_based_complete(text, line, begidx, endidx, index_dict)

    # Only include the do_ipy() method if IPython is available on the system
    if ipython_available:
        # noinspection PyMethodMayBeStatic,PyUnusedLocal
        def do_ipy(self, arg):
            """Enters an interactive IPython shell.

            Run python code from external files with ``run filename.py``
            End with ``Ctrl-D`` (Unix) / ``Ctrl-Z`` (Windows), ``quit()``, '`exit()``.
            """
            from .pyscript_bridge import PyscriptBridge
            bridge = PyscriptBridge(self)

            if self.locals_in_py:
                def load_ipy(self, app):
                    banner = 'Entering an embedded IPython shell type quit() or <Ctrl>-d to exit ...'
                    exit_msg = 'Leaving IPython, back to {}'.format(sys.argv[0])
                    embed(banner1=banner, exit_msg=exit_msg)
                load_ipy(self, bridge)
            else:
                def load_ipy(app):
                    banner = 'Entering an embedded IPython shell type quit() or <Ctrl>-d to exit ...'
                    exit_msg = 'Leaving IPython, back to {}'.format(sys.argv[0])
                    embed(banner1=banner, exit_msg=exit_msg)
                load_ipy(bridge)

    history_parser = argparse.ArgumentParser(formatter_class=argparse.RawTextHelpFormatter)
    history_parser_group = history_parser.add_mutually_exclusive_group()
    history_parser_group.add_argument('-r', '--run', action='store_true', help='run selected history items')
    history_parser_group.add_argument('-e', '--edit', action='store_true',
                                      help='edit and then run selected history items')
    history_parser_group.add_argument('-s', '--script', action='store_true', help='script format; no separation lines')
    history_parser_group.add_argument('-o', '--output-file', metavar='FILE', help='output commands to a script file')
    history_parser_group.add_argument('-t', '--transcript', help='output commands and results to a transcript file')
    _history_arg_help = """empty               all history items
a                   one history item by number
a..b, a:b, a:, ..b  items by indices (inclusive)
[string]            items containing string
/regex/             items matching regular expression"""
    history_parser.add_argument('arg', nargs='?', help=_history_arg_help)

    @with_argparser(history_parser)
    def do_history(self, args):
        """View, run, edit, and save previously entered commands."""
        # If an argument was supplied, then retrieve partial contents of the history
        cowardly_refuse_to_run = False
        if args.arg:
            # If a character indicating a slice is present, retrieve
            # a slice of the history
            arg = args.arg
            if '..' in arg or ':' in arg:
                try:
                    # Get a slice of history
                    history = self.history.span(arg)
                except IndexError:
                    history = self.history.get(arg)
            else:
                # Get item(s) from history by index or string search
                history = self.history.get(arg)
        else:
            # If no arg given, then retrieve the entire history
            cowardly_refuse_to_run = True
            # Get a copy of the history so it doesn't get mutated while we are using it
            history = self.history[:]

        if args.run:
            if cowardly_refuse_to_run:
                self.perror("Cowardly refusing to run all previously entered commands.", traceback_war=False)
                self.perror("If this is what you want to do, specify '1:' as the range of history.",
                            traceback_war=False)
            else:
                for runme in history:
                    self.pfeedback(runme)
                    if runme:
                        self.onecmd_plus_hooks(runme)
        elif args.edit:
            import tempfile
            fd, fname = tempfile.mkstemp(suffix='.txt', text=True)
            with os.fdopen(fd, 'w') as fobj:
                for command in history:
                    fobj.write('{}\n'.format(command))
            try:
                os.system('"{}" "{}"'.format(self.editor, fname))
                self.do_load(fname)
            except Exception:
                raise
            finally:
                os.remove(fname)
        elif args.output_file:
            try:
                with open(os.path.expanduser(args.output_file), 'w') as fobj:
                    for command in history:
                        fobj.write('{}\n'.format(command))
                plural = 's' if len(history) > 1 else ''
                self.pfeedback('{} command{} saved to {}'.format(len(history), plural, args.output_file))
            except Exception as e:
                self.perror('Saving {!r} - {}'.format(args.output_file, e), traceback_war=False)
        elif args.transcript:
            self._generate_transcript(history, args.transcript)
        else:
            # Display the history items retrieved
            for hi in history:
                if args.script:
                    self.poutput(hi)
                else:
                    self.poutput(hi.pr())

    def _generate_transcript(self, history, transcript_file):
        """Generate a transcript file from a given history of commands."""
        # Save the current echo state, and turn it off. We inject commands into the
        # output using a different mechanism
        import io

        saved_echo = self.echo
        self.echo = False

        # Redirect stdout to the transcript file
        saved_self_stdout = self.stdout

        # The problem with supporting regular expressions in transcripts
        # is that they shouldn't be processed in the command, just the output.
        # In addition, when we generate a transcript, any slashes in the output
        # are not really intended to indicate regular expressions, so they should
        # be escaped.
        #
        # We have to jump through some hoops here in order to catch the commands
        # separately from the output and escape the slashes in the output.
        transcript = ''
        for history_item in history:
            # build the command, complete with prompts. When we replay
            # the transcript, we look for the prompts to separate
            # the command from the output
            first = True
            command = ''
            for line in history_item.splitlines():
                if first:
                    command += '{}{}\n'.format(self.prompt, line)
                    first = False
                else:
                    command += '{}{}\n'.format(self.continuation_prompt, line)
            transcript += command
            # create a new string buffer and set it to stdout to catch the output
            # of the command
            membuf = io.StringIO()
            self.stdout = membuf
            # then run the command and let the output go into our buffer
            self.onecmd_plus_hooks(history_item)
            # rewind the buffer to the beginning
            membuf.seek(0)
            # get the output out of the buffer
            output = membuf.read()
            # and add the regex-escaped output to the transcript
            transcript += output.replace('/', '\/')

        # Restore stdout to its original state
        self.stdout = saved_self_stdout
        # Set echo back to its original state
        self.echo = saved_echo

        # finally, we can write the transcript out to the file
        with open(transcript_file, 'w') as fout:
            fout.write(transcript)

        # and let the user know what we did
        if len(history) > 1:
            plural = 'commands and their outputs'
        else:
            plural = 'command and its output'
        msg = '{} {} saved to transcript file {!r}'
        self.pfeedback(msg.format(len(history), plural, transcript_file))

    @with_argument_list
    def do_edit(self, arglist):
        """Edit a file in a text editor.

Usage:  edit [file_path]
    Where:
        * file_path - path to a file to open in editor

The editor used is determined by the ``editor`` settable parameter.
"set editor (program-name)" to change or set the EDITOR environment variable.
"""
        if not self.editor:
            raise EnvironmentError("Please use 'set editor' to specify your text editing program of choice.")
        filename = arglist[0] if arglist else ''
        if filename:
            os.system('"{}" "{}"'.format(self.editor, filename))
        else:
            os.system('"{}"'.format(self.editor))

    # Enable tab-completion for edit command
    def complete_edit(self, text, line, begidx, endidx):
        index_dict = {1: self.path_complete}
        return self.index_based_complete(text, line, begidx, endidx, index_dict)

    @property
    def _current_script_dir(self):
        """Accessor to get the current script directory from the _script_dir LIFO queue."""
        if self._script_dir:
            return self._script_dir[-1]
        else:
            return None

    @with_argument_list
    def do__relative_load(self, arglist):
        """Runs commands in script file that is encoded as either ASCII or UTF-8 text.

    Usage:  _relative_load <file_path>

    optional argument:
    file_path   a file path pointing to a script

Script should contain one command per line, just like command would be typed in console.

If this is called from within an already-running script, the filename will be interpreted
relative to the already-running script's directory.

NOTE: This command is intended to only be used within text file scripts.
        """
        # If arg is None or arg is an empty string this is an error
        if not arglist:
            self.perror('_relative_load command requires a file path:', traceback_war=False)
            return

        file_path = arglist[0].strip()
        # NOTE: Relative path is an absolute path, it is just relative to the current script directory
        relative_path = os.path.join(self._current_script_dir or '', file_path)
        self.do_load(relative_path)

    def do_eos(self, _):
        """Handles cleanup when a script has finished executing."""
        if self._script_dir:
            self._script_dir.pop()

    @with_argument_list
    def do_load(self, arglist):
        """Runs commands in script file that is encoded as either ASCII or UTF-8 text.

    Usage:  load <file_path>

    * file_path - a file path pointing to a script

Script should contain one command per line, just like command would be typed in console.
        """
        # If arg is None or arg is an empty string this is an error
        if not arglist:
            self.perror('load command requires a file path:', traceback_war=False)
            return

        file_path = arglist[0].strip()
        expanded_path = os.path.abspath(os.path.expanduser(file_path))

        # Make sure expanded_path points to a file
        if not os.path.isfile(expanded_path):
            self.perror('{} does not exist or is not a file'.format(expanded_path), traceback_war=False)
            return

        # Make sure the file is not empty
        if os.path.getsize(expanded_path) == 0:
            self.perror('{} is empty'.format(expanded_path), traceback_war=False)
            return

        # Make sure the file is ASCII or UTF-8 encoded text
        if not utils.is_text_file(expanded_path):
            self.perror('{} is not an ASCII or UTF-8 encoded text file'.format(expanded_path), traceback_war=False)
            return

        try:
            # Read all lines of the script and insert into the head of the
            # command queue. Add an "end of script (eos)" command to cleanup the
            # self._script_dir list when done.
            with open(expanded_path, encoding='utf-8') as target:
                self.cmdqueue = target.read().splitlines() + ['eos'] + self.cmdqueue
        except IOError as e:  # pragma: no cover
            self.perror('Problem accessing script from {}:\n{}'.format(expanded_path, e))
            return

        self._script_dir.append(os.path.dirname(expanded_path))

    # Enable tab-completion for load command
    def complete_load(self, text, line, begidx, endidx):
        index_dict = {1: self.path_complete}
        return self.index_based_complete(text, line, begidx, endidx, index_dict)

    def run_transcript_tests(self, callargs):
        """Runs transcript tests for provided file(s).

        This is called when either -t is provided on the command line or the transcript_files argument is provided
        during construction of the cmd2.Cmd instance.

        :param callargs: List[str] - list of transcript test file names
        """
        import unittest
        from .transcript import Cmd2TestCase
        class TestMyAppCase(Cmd2TestCase):
            cmdapp = self

        self.__class__.testfiles = callargs
        sys.argv = [sys.argv[0]]  # the --test argument upsets unittest.main()
        testcase = TestMyAppCase()
        runner = unittest.TextTestRunner()
        runner.run(testcase)

    def cmdloop(self, intro=None):
        """This is an outer wrapper around _cmdloop() which deals with extra features provided by cmd2.

        _cmdloop() provides the main loop equivalent to cmd.cmdloop().  This is a wrapper around that which deals with
        the following extra features provided by cmd2:
        - commands at invocation
        - transcript testing
        - intro banner

        :param intro: str - if provided this overrides self.intro and serves as the intro banner printed once at start
        """
        if self.allow_cli_args:
            parser = argparse.ArgumentParser()
            parser.add_argument('-t', '--test', action="store_true",
                                help='Test against transcript(s) in FILE (wildcards OK)')
            callopts, callargs = parser.parse_known_args()

            # If transcript testing was called for, use other arguments as transcript files
            if callopts.test:
                self._transcript_files = callargs

            # If commands were supplied at invocation, then add them to the command queue
            if callargs:
                self.cmdqueue.extend(callargs)

        # Always run the preloop first
        self.preloop()

        # If transcript-based regression testing was requested, then do that instead of the main loop
        if self._transcript_files is not None:
            self.run_transcript_tests(self._transcript_files)
        else:
            # If an intro was supplied in the method call, allow it to override the default
            if intro is not None:
                self.intro = intro

            # Print the intro, if there is one, right after the preloop
            if self.intro is not None:
                self.poutput(str(self.intro) + "\n")

            # And then call _cmdloop() to enter the main loop
            self._cmdloop()

        # Run the postloop() no matter what
        self.postloop()


class HistoryItem(str):
    """Class used to represent an item in the History list.

    Thin wrapper around str class which adds a custom format for printing. It
    also keeps track of its index in the list as well as a lowercase
    representation of itself for convenience/efficiency.

    """
    listformat = '-------------------------[{}]\n{}\n'

    # noinspection PyUnusedLocal
    def __init__(self, instr):
        str.__init__(self)
        self.lowercase = self.lower()
        self.idx = None

    def pr(self):
        """Represent a HistoryItem in a pretty fashion suitable for printing.

        :return: str - pretty print string version of a HistoryItem
        """
        return self.listformat.format(self.idx, str(self).rstrip())


class History(list):
    """ A list of HistoryItems that knows how to respond to user requests. """

    # noinspection PyMethodMayBeStatic
    def _zero_based_index(self, onebased):
        result = onebased
        if result > 0:
            result -= 1
        return result

    def _to_index(self, raw):
        if raw:
            result = self._zero_based_index(int(raw))
        else:
            result = None
        return result

    spanpattern = re.compile(r'^\s*(?P<start>-?\d+)?\s*(?P<separator>:|(\.{2,}))?\s*(?P<end>-?\d+)?\s*$')

    def span(self, raw):
        """Parses the input string search for a span pattern and if if found, returns a slice from the History list.

        :param raw: str - string potentially containing a span of the forms a..b, a:b, a:, ..b
        :return: List[HistoryItem] - slice from the History list
        """
        if raw.lower() in ('*', '-', 'all'):
            raw = ':'
        results = self.spanpattern.search(raw)
        if not results:
            raise IndexError
        if not results.group('separator'):
            return [self[self._to_index(results.group('start'))]]
        start = self._to_index(results.group('start')) or 0  # Ensure start is not None
        end = self._to_index(results.group('end'))
        reverse = False
        if end is not None:
            if end < start:
                (start, end) = (end, start)
                reverse = True
            end += 1
        result = self[start:end]
        if reverse:
            result.reverse()
        return result

    rangePattern = re.compile(r'^\s*(?P<start>[\d]+)?\s*-\s*(?P<end>[\d]+)?\s*$')

    def append(self, new):
        """Append a HistoryItem to end of the History list

        :param new: str - command line to convert to HistoryItem and add to the end of the History list
        """
        new = HistoryItem(new)
        list.append(self, new)
        new.idx = len(self)

    def get(self, getme=None):
        """Get an item or items from the History list using 1-based indexing.

        :param getme: int or str - item(s) to get - either an integer index or string to search for
        :return: List[str] - list of HistoryItems matching the retrieval criteria
        """
        if not getme:
            return self
        try:
            getme = int(getme)
            if getme < 0:
                return self[:(-1 * getme)]
            else:
                return [self[getme - 1]]
        except IndexError:
            return []
        except ValueError:
            range_result = self.rangePattern.search(getme)
            if range_result:
                start = range_result.group('start') or None
                end = range_result.group('start') or None
                if start:
                    start = int(start) - 1
                if end:
                    end = int(end)
                return self[start:end]

            # noinspection PyUnresolvedReferences
            getme = getme.strip()

            if getme.startswith(r'/') and getme.endswith(r'/'):
                finder = re.compile(getme[1:-1], re.DOTALL | re.MULTILINE | re.IGNORECASE)

                def isin(hi):
                    """Listcomp filter function for doing a regular expression search of History.

                    :param hi: HistoryItem
                    :return: bool - True if search matches
                    """
                    return finder.search(hi)
            else:
                def isin(hi):
                    """Listcomp filter function for doing a case-insensitive string search of History.

                    :param hi: HistoryItem
                    :return: bool - True if search matches
                    """
                    return getme.lower() in hi.lowercase
            return [itm for itm in self if isin(itm)]


class Statekeeper(object):
    """Class used to save and restore state during load and py commands as well as when redirecting output or pipes."""
    def __init__(self, obj, attribs):
        """Use the instance attributes as a generic key-value store to copy instance attributes from outer object.

        :param obj: instance of cmd2.Cmd derived class (your application instance)
        :param attribs: Tuple[str] - tuple of strings listing attributes of obj to save a copy of
        """
        self.obj = obj
        self.attribs = attribs
        if self.obj:
            self._save()

    def _save(self):
        """Create copies of attributes from self.obj inside this Statekeeper instance."""
        for attrib in self.attribs:
            setattr(self, attrib, getattr(self.obj, attrib))

    def restore(self):
        """Overwrite attributes in self.obj with the saved values stored in this Statekeeper instance."""
        if self.obj:
            for attrib in self.attribs:
                setattr(self.obj, attrib, getattr(self, attrib))


class CmdResult(utils.namedtuple_with_two_defaults('CmdResult', ['out', 'err', 'war'])):
    """Derive a class to store results from a named tuple so we can tweak dunder methods for convenience.

    This is provided as a convenience and an example for one possible way for end users to store results in
    the self._last_result attribute of cmd2.Cmd class instances.  See the "python_scripting.py" example for how it can
    be used to enable conditional control flow.

    Named tuple attributes
    ----------------------
    out - this is intended to store normal output data from the command and can be of any type that makes sense
    err: str - (optional) this is intended to store an error message and it being non-empty indicates there was an error
                Defaults to an empty string
    war: str - (optional) this is intended to store a warning message which isn't quite an error, but of note
               Defaults to an empty string.

    NOTE: Named tuples are immutable.  So the contents are there for access, not for modification.
    """
    def __bool__(self):
        """If err is an empty string, treat the result as a success; otherwise treat it as a failure."""
        return not self.err<|MERGE_RESOLUTION|>--- conflicted
+++ resolved
@@ -26,13 +26,7 @@
 import argparse
 import cmd
 import collections
-<<<<<<< HEAD
-=======
 from colorama import Fore
-import copy
-import datetime
-import functools
->>>>>>> 5d64ebee
 import glob
 import os
 import platform
@@ -1282,13 +1276,10 @@
         :param text: str - the current word that user is typing
         :param state: int - non-negative integer
         """
-<<<<<<< HEAD
         import functools
+        if state == 0 and rl_type != RlType.NONE:
 
         if state == 0:
-=======
-        if state == 0 and rl_type != RlType.NONE:
->>>>>>> 5d64ebee
             unclosed_quote = ''
             self.set_completion_defaults()
 
