--- conflicted
+++ resolved
@@ -186,11 +186,7 @@
     except ImportError:
         pass
 
-<<<<<<< HEAD
-=======
-
->>>>>>> d4c6cd47
-__version__ = '0.8.5'
+__version__ = '0.9.0'
 
 # Pyparsing enablePackrat() can greatly speed up parsing, but problems have been seen in Python 3 in the past
 pyparsing.ParserElement.enablePackrat()
